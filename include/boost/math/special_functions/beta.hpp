--- conflicted
+++ resolved
@@ -1434,11 +1434,7 @@
 //
 template <class RT1, class RT2, class Policy>
 inline typename tools::promote_args<RT1, RT2>::type
-<<<<<<< HEAD
-   beta(RT1 a, RT2 b, const Policy&, const mpl::true_*)
-=======
    beta(RT1 a, RT2 b, const Policy&, const boost::true_type*)
->>>>>>> 9af885b5
 {
    BOOST_FPU_EXCEPTION_GUARD
    typedef typename tools::promote_args<RT1, RT2>::type result_type;
@@ -1455,11 +1451,7 @@
 }
 template <class RT1, class RT2, class RT3>
 inline typename tools::promote_args<RT1, RT2, RT3>::type
-<<<<<<< HEAD
-   beta(RT1 a, RT2 b, RT3 x, const mpl::false_*)
-=======
    beta(RT1 a, RT2 b, RT3 x, const boost::false_type*)
->>>>>>> 9af885b5
 {
    return boost::math::beta(a, b, x, policies::policy<>());
 }
