--- conflicted
+++ resolved
@@ -979,22 +979,14 @@
                fract = ibeta_a_step(a, b, x, y, 20, pol, normalised, p_derivative);
                if(!invert)
                {
-<<<<<<< HEAD
-                  fract = beta_small_b_large_a_series(a + 20, b, x, y, fract, prefix, pol, normalised);
-=======
                   fract = beta_small_b_large_a_series(T(a + 20), b, x, y, fract, prefix, pol, normalised);
->>>>>>> 62744fed
                   BOOST_MATH_INSTRUMENT_VARIABLE(fract);
                }
                else
                {
                   fract -= (normalised ? 1 : boost::math::beta(a, b, pol));
                   invert = false;
-<<<<<<< HEAD
-                  fract = -beta_small_b_large_a_series(a + 20, b, x, y, fract, prefix, pol, normalised);
-=======
                   fract = -beta_small_b_large_a_series(T(a + 20), b, x, y, fract, prefix, pol, normalised);
->>>>>>> 62744fed
                   BOOST_MATH_INSTRUMENT_VARIABLE(fract);
                }
             }
@@ -1070,22 +1062,14 @@
                BOOST_MATH_INSTRUMENT_VARIABLE(fract);
                if(!invert)
                {
-<<<<<<< HEAD
-                  fract = beta_small_b_large_a_series(a + 20, b, x, y, fract, prefix, pol, normalised);
-=======
                   fract = beta_small_b_large_a_series(T(a + 20), b, x, y, fract, prefix, pol, normalised);
->>>>>>> 62744fed
                   BOOST_MATH_INSTRUMENT_VARIABLE(fract);
                }
                else
                {
                   fract -= (normalised ? 1 : boost::math::beta(a, b, pol));
                   invert = false;
-<<<<<<< HEAD
-                  fract = -beta_small_b_large_a_series(a + 20, b, x, y, fract, prefix, pol, normalised);
-=======
                   fract = -beta_small_b_large_a_series(T(a + 20), b, x, y, fract, prefix, pol, normalised);
->>>>>>> 62744fed
                   BOOST_MATH_INSTRUMENT_VARIABLE(fract);
                }
             }
