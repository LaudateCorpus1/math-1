--- conflicted
+++ resolved
@@ -72,9 +72,14 @@
 }
 
 template <class T, class Policy>
-T legendre_p_prime_imp(unsigned l, T x, const Policy& pol, T* Pn = nullptr)
-{
-<<<<<<< HEAD
+T legendre_p_prime_imp(unsigned l, T x, const Policy& pol, T* Pn 
+#ifdef BOOST_NO_CXX11_NULLPTR
+   = 0
+#else
+   = nullptr
+#endif
+)
+{
    static const char* function = "boost::math::legrendre_p_prime<%1%>(unsigned, %1%)";
    // Error handling:
    if ((x < -1) || (x > 1))
@@ -84,9 +89,6 @@
          " -1 <= x <= 1, but got x = %1%.", x, pol);
    
    if (l == 0)
-=======
-    if (l == 0)
->>>>>>> a918d0f3
     {
         if (Pn)
         {
@@ -134,6 +136,22 @@
 }
 
 template <class T, class Policy>
+struct legendre_p_zero_func
+{
+   int n;
+   const Policy& pol;
+
+   legendre_p_zero_func(int n_, const Policy& p) : n(n_), pol(p) {}
+
+   std::pair<T, T> operator()(T x) const
+   { 
+      T Pn;
+      T Pn_prime = detail::legendre_p_prime_imp(n, x, pol, &Pn);
+      return std::pair<T, T>(Pn, Pn_prime); 
+   };
+};
+
+template <class T, class Policy>
 std::vector<T> legendre_p_zeros_imp(int n, const Policy& pol)
 {
     using std::cos;
@@ -165,7 +183,7 @@
     }
     T half_n = ceil(n*half<T>());
 
-    while (k < zeros.size())
+    while (k < (int)zeros.size())
     {
         // Bracket the root: Szego:
         // Gabriel Szego, Inequalities for the Zeros of Legendre Polynomials and Related Functions, Transactions of the American Mathematical Society, Vol. 39, No. 1 (1936)
@@ -181,9 +199,7 @@
 
         boost::uintmax_t number_of_iterations = policies::get_max_root_iterations<Policy>();
 
-        auto f = [&] (T x) { T Pn;
-                             T Pn_prime = detail::legendre_p_prime_imp(n, x, pol, &Pn);
-                             return std::pair<T, T>(Pn, Pn_prime); };
+        legendre_p_zero_func<T, Policy> f(n, pol);
 
         const T x_nk = newton_raphson_iterate(f, x_nk_guess,
                                               lower_bound, upper_bound,
