//  Copyright John Maddock 2008.
//  Use, modification and distribution are subject to the
//  Boost Software License, Version 1.0.  (See accompanying file
//  LICENSE_1_0.txt or copy at http://www.boost.org/LICENSE_1_0.txt)
//
#  include <pch.hpp>
#ifndef BOOST_MATH_TR1_SOURCE
#  define BOOST_MATH_TR1_SOURCE
#endif
#include <boost/math/tr1.hpp>
#include <boost/math/special_functions/legendre.hpp>
#include "c_policy.hpp"

extern "C" double BOOST_MATH_TR1_DECL legendre BOOST_PREVENT_MACRO_SUBSTITUTION(unsigned n, double x)
{
   return c_policies::legendre_p BOOST_PREVENT_MACRO_SUBSTITUTION(n, x);
<<<<<<< HEAD
}
=======
}

>>>>>>> 62744fed
<|MERGE_RESOLUTION|>--- conflicted
+++ resolved
@@ -14,9 +14,5 @@
 extern "C" double BOOST_MATH_TR1_DECL legendre BOOST_PREVENT_MACRO_SUBSTITUTION(unsigned n, double x)
 {
    return c_policies::legendre_p BOOST_PREVENT_MACRO_SUBSTITUTION(n, x);
-<<<<<<< HEAD
-}
-=======
 }
 
->>>>>>> 62744fed
