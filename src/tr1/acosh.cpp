//  Copyright John Maddock 2008.
//  Use, modification and distribution are subject to the
//  Boost Software License, Version 1.0.  (See accompanying file
//  LICENSE_1_0.txt or copy at http://www.boost.org/LICENSE_1_0.txt)
//
#  include <pch.hpp>
#ifndef BOOST_MATH_TR1_SOURCE
#  define BOOST_MATH_TR1_SOURCE
#endif
#include <boost/math/tr1.hpp>
#include <boost/math/special_functions/acosh.hpp>
#include "c_policy.hpp"

extern "C" double BOOST_MATH_TR1_DECL acosh BOOST_PREVENT_MACRO_SUBSTITUTION(double x)
{
   return c_policies::acosh BOOST_PREVENT_MACRO_SUBSTITUTION(x);
<<<<<<< HEAD
}
=======
}

>>>>>>> 62744fed
<|MERGE_RESOLUTION|>--- conflicted
+++ resolved
@@ -14,9 +14,5 @@
 extern "C" double BOOST_MATH_TR1_DECL acosh BOOST_PREVENT_MACRO_SUBSTITUTION(double x)
 {
    return c_policies::acosh BOOST_PREVENT_MACRO_SUBSTITUTION(x);
-<<<<<<< HEAD
-}
-=======
 }
 
->>>>>>> 62744fed
