--- conflicted
+++ resolved
@@ -235,6 +235,22 @@
     BOOST_CHECK_EQUAL(a * T(0.5), a / T(2));
 }
 
+BOOST_AUTO_TEST_CASE_TEMPLATE( test_self_multiply_assign, T, all_test_types )
+{
+    polynomial<T> a(d3a.begin(), d3a.end());
+    polynomial<T> const b(a);
+    boost::array<double, 7> const d3a_sq = {{100, -120, -44, 108, -20, -24, 9}};
+    polynomial<T> const asq(d3a_sq.begin(), d3a_sq.end());
+
+    a *= a;
+
+    BOOST_CHECK_EQUAL(a, b*b);
+    BOOST_CHECK_EQUAL(a, asq);
+
+    a *= a;
+
+    BOOST_CHECK_EQUAL(a, b*b*b*b);
+}
 
 BOOST_AUTO_TEST_CASE_TEMPLATE(test_right_shift, T, all_test_types )
 {
@@ -270,43 +286,6 @@
 }
 
 
-<<<<<<< HEAD
-    BOOST_CHECK_EQUAL(a, b*b*b*b);
-}
-
-
-BOOST_AUTO_TEST_CASE_TEMPLATE(test_right_shift, T, all_test_types )
-{
-    polynomial<T> a(d8b.begin(), d8b.end());
-    polynomial<T> const aa(a);
-    polynomial<T> const b(d8b.begin() + 1, d8b.end());
-    polynomial<T> const c(d8b.begin() + 5, d8b.end());
-    a >>= 0u;
-    BOOST_CHECK_EQUAL(a, aa);
-    a >>= 1u;
-    BOOST_CHECK_EQUAL(a, b);
-    a = a >> 4u;
-    BOOST_CHECK_EQUAL(a, c);
-}
-
-
-BOOST_AUTO_TEST_CASE_TEMPLATE(test_left_shift, T, all_test_types )
-{
-    polynomial<T> a(d0a.begin(), d0a.end());
-    polynomial<T> const aa(a);
-    polynomial<T> const b(d0a1.begin(), d0a1.end());
-    polynomial<T> const c(d0a5.begin(), d0a5.end());
-    a <<= 0u;
-    BOOST_CHECK_EQUAL(a, aa);    
-    a <<= 1u;
-    BOOST_CHECK_EQUAL(a, b);
-    a = a << 4u;
-    BOOST_CHECK_EQUAL(a, c);
-}
-
-
-=======
->>>>>>> a8224003
 BOOST_AUTO_TEST_CASE_TEMPLATE(test_odd_even, T, all_test_types)
 {
     polynomial<T> const zero = zero_element(multiplies< polynomial<T> >());
