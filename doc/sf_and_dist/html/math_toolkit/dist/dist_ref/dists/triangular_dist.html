--- conflicted
+++ resolved
@@ -128,11 +128,7 @@
             <span class="inlinemediaobject"><img src="../../../../../graphs/triangular_cdf.png" align="middle"></span>
           </p>
 <a name="math_toolkit.dist.dist_ref.dists.triangular_dist.member_functions"></a><h5>
-<<<<<<< HEAD
-<a name="id1219617"></a>
-=======
 <a name="id1221070"></a>
->>>>>>> ef7f0bb9
             <a class="link" href="triangular_dist.html#math_toolkit.dist.dist_ref.dists.triangular_dist.member_functions">Member
             Functions</a>
           </h5>
@@ -167,11 +163,7 @@
             (default+1).
           </p>
 <a name="math_toolkit.dist.dist_ref.dists.triangular_dist.non_member_accessors"></a><h5>
-<<<<<<< HEAD
-<a name="id1219836"></a>
-=======
 <a name="id1221289"></a>
->>>>>>> ef7f0bb9
             <a class="link" href="triangular_dist.html#math_toolkit.dist.dist_ref.dists.triangular_dist.non_member_accessors">Non-member
             Accessors</a>
           </h5>
@@ -192,11 +184,7 @@
             range is lower &lt;= x &lt;= upper.
           </p>
 <a name="math_toolkit.dist.dist_ref.dists.triangular_dist.accuracy"></a><h5>
-<<<<<<< HEAD
-<a name="id1219935"></a>
-=======
 <a name="id1221388"></a>
->>>>>>> ef7f0bb9
             <a class="link" href="triangular_dist.html#math_toolkit.dist.dist_ref.dists.triangular_dist.accuracy">Accuracy</a>
           </h5>
 <p>
@@ -205,11 +193,7 @@
             with arguments nearing the extremes of zero and unity.
           </p>
 <a name="math_toolkit.dist.dist_ref.dists.triangular_dist.implementation"></a><h5>
-<<<<<<< HEAD
-<a name="id1219957"></a>
-=======
 <a name="id1221410"></a>
->>>>>>> ef7f0bb9
             <a class="link" href="triangular_dist.html#math_toolkit.dist.dist_ref.dists.triangular_dist.implementation">Implementation</a>
           </h5>
 <p>
@@ -394,11 +378,7 @@
             Calculate and plot probability distributions</a>
           </p>
 <a name="math_toolkit.dist.dist_ref.dists.triangular_dist.references"></a><h5>
-<<<<<<< HEAD
-<a name="id1220290"></a>
-=======
 <a name="id1222041"></a>
->>>>>>> ef7f0bb9
             <a class="link" href="triangular_dist.html#math_toolkit.dist.dist_ref.dists.triangular_dist.references">References</a>
           </h5>
 <div class="itemizedlist"><ul type="disc">
