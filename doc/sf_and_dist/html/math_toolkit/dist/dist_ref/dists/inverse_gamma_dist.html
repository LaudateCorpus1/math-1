--- conflicted
+++ resolved
@@ -130,11 +130,7 @@
             <span class="inlinemediaobject"><img src="../../../../../graphs/inverse_gamma_cdf.png" align="middle"></span>
           </p>
 <a name="math_toolkit.dist.dist_ref.dists.inverse_gamma_dist.member_functions"></a><h5>
-<<<<<<< HEAD
-<a name="id1190391"></a>
-=======
 <a name="id1192118"></a>
->>>>>>> ef7f0bb9
             <a class="link" href="inverse_gamma_dist.html#math_toolkit.dist.dist_ref.dists.inverse_gamma_dist.member_functions">Member
             Functions</a>
           </h5>
@@ -158,11 +154,7 @@
             Returns the &#946; scale parameter of this inverse gamma distribution.
           </p>
 <a name="math_toolkit.dist.dist_ref.dists.inverse_gamma_dist.non_member_accessors"></a><h5>
-<<<<<<< HEAD
-<a name="id1190529"></a>
-=======
 <a name="id1192256"></a>
->>>>>>> ef7f0bb9
             <a class="link" href="inverse_gamma_dist.html#math_toolkit.dist.dist_ref.dists.inverse_gamma_dist.non_member_accessors">Non-member
             Accessors</a>
           </h5>
@@ -192,11 +184,7 @@
             </p></td></tr>
 </table></div>
 <a name="math_toolkit.dist.dist_ref.dists.inverse_gamma_dist.accuracy"></a><h5>
-<<<<<<< HEAD
-<a name="id1190636"></a>
-=======
 <a name="id1192362"></a>
->>>>>>> ef7f0bb9
             <a class="link" href="inverse_gamma_dist.html#math_toolkit.dist.dist_ref.dists.inverse_gamma_dist.accuracy">Accuracy</a>
           </h5>
 <p>
@@ -210,11 +198,7 @@
             &gt;14 decimal digits accuracy for 64-bit double.
           </p>
 <a name="math_toolkit.dist.dist_ref.dists.inverse_gamma_dist.implementation"></a><h5>
-<<<<<<< HEAD
-<a name="id1190674"></a>
-=======
 <a name="id1192401"></a>
->>>>>>> ef7f0bb9
             <a class="link" href="inverse_gamma_dist.html#math_toolkit.dist.dist_ref.dists.inverse_gamma_dist.implementation">Implementation</a>
           </h5>
 <p>
