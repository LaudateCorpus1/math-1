--- conflicted
+++ resolved
@@ -37,11 +37,7 @@
           the function you want if you already know its name.
         </p>
 <a name="math_toolkit.dist.dist_ref.nmp._anchor_id__function_index____function_index"></a><h5>
-<<<<<<< HEAD
-<a name="id1151546"></a>
-=======
 <a name="id1154234"></a>
->>>>>>> ef7f0bb9
           <a class="link" href="nmp.html#math_toolkit.dist.dist_ref.nmp._anchor_id__function_index____function_index"><a name="function_index"></a> Function Index</a>
         </h5>
 <div class="itemizedlist"><ul type="disc">
@@ -98,11 +94,7 @@
             </li>
 </ul></div>
 <a name="math_toolkit.dist.dist_ref.nmp._anchor_id__concept_index____conceptual_index"></a><h5>
-<<<<<<< HEAD
-<a name="id1151769"></a>
-=======
 <a name="id1154457"></a>
->>>>>>> ef7f0bb9
           <a class="link" href="nmp.html#math_toolkit.dist.dist_ref.nmp._anchor_id__concept_index____conceptual_index"><a name="concept_index"></a> Conceptual Index</a>
         </h5>
 <div class="itemizedlist"><ul type="disc">
@@ -188,11 +180,7 @@
             </li>
 </ul></div>
 <a name="math_toolkit.dist.dist_ref.nmp._anchor_id__math_dist_cdf____cumulative_distribution_function"></a><h5>
-<<<<<<< HEAD
-<a name="id1152100"></a>
-=======
 <a name="id1154788"></a>
->>>>>>> ef7f0bb9
           <a class="link" href="nmp.html#math_toolkit.dist.dist_ref.nmp._anchor_id__math_dist_cdf____cumulative_distribution_function"><a name="math.dist.cdf"></a> Cumulative Distribution Function</a>
         </h5>
 <pre class="programlisting"><span class="keyword">template</span> <span class="special">&lt;</span><span class="keyword">class</span> <span class="identifier">RealType</span><span class="special">,</span> <span class="keyword">class</span> <a class="link" href="../../policy.html" title="Policies">Policy</a><span class="special">&gt;</span>
@@ -215,11 +203,7 @@
           <span class="inlinemediaobject"><img src="../../../../graphs/cdf.png" alt="cdf"></span>
         </p>
 <a name="math_toolkit.dist.dist_ref.nmp._anchor_id__math_dist_ccdf____complement_of_the_cumulative_distribution_function"></a><h5>
-<<<<<<< HEAD
-<a name="id1152267"></a>
-=======
 <a name="id1154955"></a>
->>>>>>> ef7f0bb9
           <a class="link" href="nmp.html#math_toolkit.dist.dist_ref.nmp._anchor_id__math_dist_ccdf____complement_of_the_cumulative_distribution_function"><a name="math.dist.ccdf"></a> Complement of the Cumulative Distribution Function</a>
         </h5>
 <pre class="programlisting"><span class="keyword">template</span> <span class="special">&lt;</span><span class="keyword">class</span> <span class="identifier">Distribution</span><span class="special">,</span> <span class="keyword">class</span> <span class="identifier">RealType</span><span class="special">&gt;</span>
@@ -259,11 +243,7 @@
           complement is useful and when it should be used.
         </p>
 <a name="math_toolkit.dist.dist_ref.nmp._anchor_id__math_dist_hazard____hazard_function"></a><h5>
-<<<<<<< HEAD
-<a name="id1153032"></a>
-=======
 <a name="id1155447"></a>
->>>>>>> ef7f0bb9
           <a class="link" href="nmp.html#math_toolkit.dist.dist_ref.nmp._anchor_id__math_dist_hazard____hazard_function"><a name="math.dist.hazard"></a> Hazard Function</a>
         </h5>
 <pre class="programlisting"><span class="keyword">template</span> <span class="special">&lt;</span><span class="keyword">class</span> <span class="identifier">RealType</span><span class="special">,</span> <span class="keyword">class</span> <a class="link" href="../../policy.html" title="Policies">Policy</a><span class="special">&gt;</span>
@@ -291,11 +271,7 @@
           </p></td></tr>
 </table></div>
 <a name="math_toolkit.dist.dist_ref.nmp._anchor_id__math_dist_chf____cumulative_hazard_function"></a><h5>
-<<<<<<< HEAD
-<a name="id1153211"></a>
-=======
 <a name="id1155626"></a>
->>>>>>> ef7f0bb9
           <a class="link" href="nmp.html#math_toolkit.dist.dist_ref.nmp._anchor_id__math_dist_chf____cumulative_hazard_function"><a name="math.dist.chf"></a> Cumulative Hazard Function</a>
         </h5>
 <pre class="programlisting"><span class="keyword">template</span> <span class="special">&lt;</span><span class="keyword">class</span> <span class="identifier">RealType</span><span class="special">,</span> <span class="keyword">class</span> <a class="link" href="../../policy.html" title="Policies">Policy</a><span class="special">&gt;</span>
@@ -322,11 +298,7 @@
           </p></td></tr>
 </table></div>
 <a name="math_toolkit.dist.dist_ref.nmp._anchor_id__math_dist_mean____mean"></a><h5>
-<<<<<<< HEAD
-<a name="id1153390"></a>
-=======
 <a name="id1155804"></a>
->>>>>>> ef7f0bb9
           <a class="link" href="nmp.html#math_toolkit.dist.dist_ref.nmp._anchor_id__math_dist_mean____mean"><a name="math.dist.mean"></a> mean</a>
         </h5>
 <pre class="programlisting"><span class="keyword">template</span><span class="special">&lt;</span><span class="keyword">class</span> <span class="identifier">RealType</span><span class="special">,</span> <span class="keyword">class</span> <a class="link" href="../../policy.html" title="Policies">Policy</a><span class="special">&gt;</span>
@@ -341,11 +313,7 @@
           distribution).
         </p>
 <a name="math_toolkit.dist.dist_ref.nmp._anchor_id__math_dist_median____median"></a><h5>
-<<<<<<< HEAD
-<a name="id1153506"></a>
-=======
 <a name="id1155921"></a>
->>>>>>> ef7f0bb9
           <a class="link" href="nmp.html#math_toolkit.dist.dist_ref.nmp._anchor_id__math_dist_median____median"><a name="math.dist.median"></a> median</a>
         </h5>
 <pre class="programlisting"><span class="keyword">template</span><span class="special">&lt;</span><span class="keyword">class</span> <span class="identifier">RealType</span><span class="special">,</span> <span class="keyword">class</span> <a class="link" href="../../policy.html" title="Policies">Policy</a><span class="special">&gt;</span>
@@ -355,11 +323,7 @@
           Returns the median of the distribution <span class="emphasis"><em>dist</em></span>.
         </p>
 <a name="math_toolkit.dist.dist_ref.nmp._anchor_id__math_dist_mode____mode"></a><h5>
-<<<<<<< HEAD
-<a name="id1153614"></a>
-=======
 <a name="id1156029"></a>
->>>>>>> ef7f0bb9
           <a class="link" href="nmp.html#math_toolkit.dist.dist_ref.nmp._anchor_id__math_dist_mode____mode"><a name="math.dist.mode"></a> mode</a>
         </h5>
 <pre class="programlisting"><span class="keyword">template</span><span class="special">&lt;</span><span class="keyword">class</span> <span class="identifier">RealType</span><span class="special">,</span> <a class="link" href="../../policy.html" title="Policies">Policy</a><span class="special">&gt;</span>
@@ -373,11 +337,7 @@
           if the distribution does not have a defined mode.
         </p>
 <a name="math_toolkit.dist.dist_ref.nmp._anchor_id__math_dist_pdf____probability_density_function"></a><h5>
-<<<<<<< HEAD
-<a name="id1153726"></a>
-=======
 <a name="id1156140"></a>
->>>>>>> ef7f0bb9
           <a class="link" href="nmp.html#math_toolkit.dist.dist_ref.nmp._anchor_id__math_dist_pdf____probability_density_function"><a name="math.dist.pdf"></a> Probability Density Function</a>
         </h5>
 <pre class="programlisting"><span class="keyword">template</span> <span class="special">&lt;</span><span class="keyword">class</span> <span class="identifier">RealType</span><span class="special">,</span> <span class="keyword">class</span> <a class="link" href="../../policy.html" title="Policies">Policy</a><span class="special">&gt;</span>
@@ -405,11 +365,7 @@
           <span class="inlinemediaobject"><img src="../../../../graphs/pdf.png" alt="pdf"></span>
         </p>
 <a name="math_toolkit.dist.dist_ref.nmp._anchor_id__math_dist_range____range"></a><h5>
-<<<<<<< HEAD
-<a name="id1153892"></a>
-=======
 <a name="id1156306"></a>
->>>>>>> ef7f0bb9
           <a class="link" href="nmp.html#math_toolkit.dist.dist_ref.nmp._anchor_id__math_dist_range____range"><a name="math.dist.range"></a> Range</a>
         </h5>
 <pre class="programlisting"><span class="keyword">template</span><span class="special">&lt;</span><span class="keyword">class</span> <span class="identifier">RealType</span><span class="special">,</span> <span class="keyword">class</span> <a class="link" href="../../policy.html" title="Policies">Policy</a><span class="special">&gt;</span>
@@ -419,11 +375,7 @@
           Returns the valid range of the random variable over distribution <span class="emphasis"><em>dist</em></span>.
         </p>
 <a name="math_toolkit.dist.dist_ref.nmp._anchor_id__math_dist_quantile____quantile"></a><h5>
-<<<<<<< HEAD
-<a name="id1154026"></a>
-=======
 <a name="id1156440"></a>
->>>>>>> ef7f0bb9
           <a class="link" href="nmp.html#math_toolkit.dist.dist_ref.nmp._anchor_id__math_dist_quantile____quantile"><a name="math.dist.quantile"></a> Quantile</a>
         </h5>
 <pre class="programlisting"><span class="keyword">template</span> <span class="special">&lt;</span><span class="keyword">class</span> <span class="identifier">RealType</span><span class="special">,</span> <span class="keyword">class</span> <a class="link" href="../../policy.html" title="Policies">Policy</a><span class="special">&gt;</span>
@@ -453,11 +405,7 @@
           <span class="inlinemediaobject"><img src="../../../../graphs/quantile.png" alt="quantile"></span>
         </p>
 <a name="math_toolkit.dist.dist_ref.nmp._anchor_id__math_dist_quantile_c____quantile_from_the_complement_of_the_probability_"></a><h5>
-<<<<<<< HEAD
-<a name="id1154252"></a>
-=======
 <a name="id1156666"></a>
->>>>>>> ef7f0bb9
           <a class="link" href="nmp.html#math_toolkit.dist.dist_ref.nmp._anchor_id__math_dist_quantile_c____quantile_from_the_complement_of_the_probability_"><a name="math.dist.quantile_c"></a> Quantile from the complement of the probability.</a>
         </h5>
 <p>
@@ -502,11 +450,7 @@
           <span class="inlinemediaobject"><img src="../../../../graphs/survival_inv.png" alt="survival_inv"></span>
         </p>
 <a name="math_toolkit.dist.dist_ref.nmp._anchor_id__math_dist_sd____standard_deviation"></a><h5>
-<<<<<<< HEAD
-<a name="id1154591"></a>
-=======
 <a name="id1157006"></a>
->>>>>>> ef7f0bb9
           <a class="link" href="nmp.html#math_toolkit.dist.dist_ref.nmp._anchor_id__math_dist_sd____standard_deviation"><a name="math.dist.sd"></a> Standard Deviation</a>
         </h5>
 <pre class="programlisting"><span class="keyword">template</span> <span class="special">&lt;</span><span class="keyword">class</span> <span class="identifier">RealType</span><span class="special">,</span> <span class="keyword">class</span> <a class="link" href="../../policy.html" title="Policies">Policy</a><span class="special">&gt;</span>
@@ -520,11 +464,7 @@
           if the distribution does not have a defined standard deviation.
         </p>
 <a name="math_toolkit.dist.dist_ref.nmp._anchor_id__math_dist_support____support"></a><h5>
-<<<<<<< HEAD
-<a name="id1154710"></a>
-=======
 <a name="id1157124"></a>
->>>>>>> ef7f0bb9
           <a class="link" href="nmp.html#math_toolkit.dist.dist_ref.nmp._anchor_id__math_dist_support____support"><a name="math.dist.support"></a> support</a>
         </h5>
 <pre class="programlisting"><span class="keyword">template</span><span class="special">&lt;</span><span class="keyword">class</span> <span class="identifier">RealType</span><span class="special">,</span> <span class="keyword">class</span> <a class="link" href="../../policy.html" title="Policies">Policy</a><span class="special">&gt;</span>
@@ -541,11 +481,7 @@
           where the pdf is zero, and the cdf zero or unity.
         </p>
 <a name="math_toolkit.dist.dist_ref.nmp._anchor_id__math_dist_variance____variance"></a><h5>
-<<<<<<< HEAD
-<a name="id1154853"></a>
-=======
 <a name="id1157267"></a>
->>>>>>> ef7f0bb9
           <a class="link" href="nmp.html#math_toolkit.dist.dist_ref.nmp._anchor_id__math_dist_variance____variance"><a name="math.dist.variance"></a> Variance</a>
         </h5>
 <pre class="programlisting"><span class="keyword">template</span> <span class="special">&lt;</span><span class="keyword">class</span> <span class="identifier">RealType</span><span class="special">,</span> <span class="keyword">class</span> <a class="link" href="../../policy.html" title="Policies">Policy</a><span class="special">&gt;</span>
@@ -559,11 +495,7 @@
           if the distribution does not have a defined variance.
         </p>
 <a name="math_toolkit.dist.dist_ref.nmp._anchor_id__math_dist_skewness____skewness"></a><h5>
-<<<<<<< HEAD
-<a name="id1154970"></a>
-=======
 <a name="id1157385"></a>
->>>>>>> ef7f0bb9
           <a class="link" href="nmp.html#math_toolkit.dist.dist_ref.nmp._anchor_id__math_dist_skewness____skewness"><a name="math.dist.skewness"></a> Skewness</a>
         </h5>
 <pre class="programlisting"><span class="keyword">template</span> <span class="special">&lt;</span><span class="keyword">class</span> <span class="identifier">RealType</span><span class="special">,</span> <span class="keyword">class</span> <a class="link" href="../../policy.html" title="Policies">Policy</a><span class="special">&gt;</span>
@@ -577,11 +509,7 @@
           if the distribution does not have a defined skewness.
         </p>
 <a name="math_toolkit.dist.dist_ref.nmp._anchor_id__math_dist_kurtosis____kurtosis"></a><h5>
-<<<<<<< HEAD
-<a name="id1155088"></a>
-=======
 <a name="id1157502"></a>
->>>>>>> ef7f0bb9
           <a class="link" href="nmp.html#math_toolkit.dist.dist_ref.nmp._anchor_id__math_dist_kurtosis____kurtosis"><a name="math.dist.kurtosis"></a> Kurtosis</a>
         </h5>
 <pre class="programlisting"><span class="keyword">template</span> <span class="special">&lt;</span><span class="keyword">class</span> <span class="identifier">RealType</span><span class="special">,</span> <span class="keyword">class</span> <a class="link" href="../../policy.html" title="Policies">Policy</a><span class="special">&gt;</span>
@@ -623,11 +551,7 @@
           'Proper' kurtosis can have a value from zero to + infinity.
         </p>
 <a name="math_toolkit.dist.dist_ref.nmp._anchor_id__math_dist_kurtosis_excess____kurtosis_excess"></a><h5>
-<<<<<<< HEAD
-<a name="id1157084"></a>
-=======
 <a name="id1159507"></a>
->>>>>>> ef7f0bb9
           <a class="link" href="nmp.html#math_toolkit.dist.dist_ref.nmp._anchor_id__math_dist_kurtosis_excess____kurtosis_excess"><a name="math.dist.kurtosis_excess"></a> Kurtosis excess</a>
         </h5>
 <pre class="programlisting"><span class="keyword">template</span> <span class="special">&lt;</span><span class="keyword">class</span> <span class="identifier">RealType</span><span class="special">,</span> <a class="link" href="../../policy.html" title="Policies">Policy</a><span class="special">&gt;</span>
@@ -661,11 +585,7 @@
           The kurtosis excess of a normal distribution is zero.
         </p>
 <a name="math_toolkit.dist.dist_ref.nmp._anchor_id__cdfpq____p_and_q"></a><h5>
-<<<<<<< HEAD
-<a name="id1157271"></a>
-=======
 <a name="id1159694"></a>
->>>>>>> ef7f0bb9
           <a class="link" href="nmp.html#math_toolkit.dist.dist_ref.nmp._anchor_id__cdfpq____p_and_q"><a name="cdfPQ"></a> P and Q</a>
         </h5>
 <p>
@@ -675,11 +595,7 @@
           returned by these functions.
         </p>
 <a name="math_toolkit.dist.dist_ref.nmp._anchor_id__percent____percent_point_function_or_percentile"></a><h5>
-<<<<<<< HEAD
-<a name="id1157302"></a>
-=======
 <a name="id1159726"></a>
->>>>>>> ef7f0bb9
           <a class="link" href="nmp.html#math_toolkit.dist.dist_ref.nmp._anchor_id__percent____percent_point_function_or_percentile"><a name="percent"></a> Percent Point Function or Percentile</a>
         </h5>
 <p>
@@ -687,11 +603,7 @@
           the <a class="link" href="nmp.html#math.dist.quantile">Quantile</a>.
         </p>
 <a name="math_toolkit.dist.dist_ref.nmp._anchor_id__cdf_inv____inverse_cdf_function_"></a><h5>
-<<<<<<< HEAD
-<a name="id1157326"></a>
-=======
 <a name="id1159750"></a>
->>>>>>> ef7f0bb9
           <a class="link" href="nmp.html#math_toolkit.dist.dist_ref.nmp._anchor_id__cdf_inv____inverse_cdf_function_"><a name="cdf_inv"></a> Inverse CDF Function.</a>
         </h5>
 <p>
@@ -699,22 +611,14 @@
           <a class="link" href="nmp.html#math.dist.quantile">Quantile</a>.
         </p>
 <a name="math_toolkit.dist.dist_ref.nmp._anchor_id__survival_inv____inverse_survival_function_"></a><h5>
-<<<<<<< HEAD
-<a name="id1157350"></a>
-=======
 <a name="id1159774"></a>
->>>>>>> ef7f0bb9
           <a class="link" href="nmp.html#math_toolkit.dist.dist_ref.nmp._anchor_id__survival_inv____inverse_survival_function_"><a name="survival_inv"></a> Inverse Survival Function.</a>
         </h5>
 <p>
           The inverse of the survival function, is the same as computing the <a class="link" href="nmp.html#math.dist.quantile_c">quantile from the complement of the probability</a>.
         </p>
 <a name="math_toolkit.dist.dist_ref.nmp._anchor_id__pmf____probability_mass_function"></a><h5>
-<<<<<<< HEAD
-<a name="id1157374"></a>
-=======
 <a name="id1159798"></a>
->>>>>>> ef7f0bb9
           <a class="link" href="nmp.html#math_toolkit.dist.dist_ref.nmp._anchor_id__pmf____probability_mass_function"><a name="pmf"></a> Probability Mass Function</a>
         </h5>
 <p>
@@ -727,11 +631,7 @@
           applies to continuous distributions.
         </p>
 <a name="math_toolkit.dist.dist_ref.nmp._anchor_id__lower_critical____lower_critical_value_"></a><h5>
-<<<<<<< HEAD
-<a name="id1157408"></a>
-=======
 <a name="id1159831"></a>
->>>>>>> ef7f0bb9
           <a class="link" href="nmp.html#math_toolkit.dist.dist_ref.nmp._anchor_id__lower_critical____lower_critical_value_"><a name="lower_critical"></a> Lower Critical Value.</a>
         </h5>
 <p>
@@ -740,11 +640,7 @@
           the <a class="link" href="nmp.html#math.dist.quantile">Quantile</a>.
         </p>
 <a name="math_toolkit.dist.dist_ref.nmp._anchor_id__upper_critical____upper_critical_value_"></a><h5>
-<<<<<<< HEAD
-<a name="id1157432"></a>
-=======
 <a name="id1159855"></a>
->>>>>>> ef7f0bb9
           <a class="link" href="nmp.html#math_toolkit.dist.dist_ref.nmp._anchor_id__upper_critical____upper_critical_value_"><a name="upper_critical"></a> Upper Critical Value.</a>
         </h5>
 <p>
@@ -754,11 +650,7 @@
           complement of the probability</a>.
         </p>
 <a name="math_toolkit.dist.dist_ref.nmp._anchor_id__survival____survival_function"></a><h5>
-<<<<<<< HEAD
-<a name="id1157456"></a>
-=======
 <a name="id1159879"></a>
->>>>>>> ef7f0bb9
           <a class="link" href="nmp.html#math_toolkit.dist.dist_ref.nmp._anchor_id__survival____survival_function"><a name="survival"></a> Survival Function</a>
         </h5>
 <p>
