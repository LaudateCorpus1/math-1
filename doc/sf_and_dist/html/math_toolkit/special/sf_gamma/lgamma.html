<html>
<head>
<meta http-equiv="Content-Type" content="text/html; charset=US-ASCII">
<title>Log Gamma</title>
<link rel="stylesheet" href="../../../../../../../../doc/src/boostbook.css" type="text/css">
<meta name="generator" content="DocBook XSL Stylesheets V1.74.0">
<link rel="home" href="../../../index.html" title="Math Toolkit">
<link rel="up" href="../sf_gamma.html" title="Gamma Functions">
<link rel="prev" href="tgamma.html" title="Gamma">
<link rel="next" href="digamma.html" title="Digamma">
</head>
<body bgcolor="white" text="black" link="#0000FF" vlink="#840084" alink="#0000FF">
<table cellpadding="2" width="100%"><tr>
<td valign="top"><img alt="Boost C++ Libraries" width="277" height="86" src="../../../../../../../../boost.png"></td>
<td align="center"><a href="../../../../../../../../index.html">Home</a></td>
<td align="center"><a href="../../../../../../../../libs/libraries.htm">Libraries</a></td>
<td align="center"><a href="http://www.boost.org/users/people.html">People</a></td>
<td align="center"><a href="http://www.boost.org/users/faq.html">FAQ</a></td>
<td align="center"><a href="../../../../../../../../more/index.htm">More</a></td>
</tr></table>
<hr>
<div class="spirit-nav">
<a accesskey="p" href="tgamma.html"><img src="../../../../../../../../doc/src/images/prev.png" alt="Prev"></a><a accesskey="u" href="../sf_gamma.html"><img src="../../../../../../../../doc/src/images/up.png" alt="Up"></a><a accesskey="h" href="../../../index.html"><img src="../../../../../../../../doc/src/images/home.png" alt="Home"></a><a accesskey="n" href="digamma.html"><img src="../../../../../../../../doc/src/images/next.png" alt="Next"></a>
</div>
<div class="section" lang="en">
<div class="titlepage"><div><div><h4 class="title">
<a name="math_toolkit.special.sf_gamma.lgamma"></a><a class="link" href="lgamma.html" title="Log Gamma">Log Gamma</a>
</h4></div></div></div>
<a name="math_toolkit.special.sf_gamma.lgamma.synopsis"></a><h5>
<<<<<<< HEAD
<a name="id1233095"></a>
=======
<a name="id1235145"></a>
>>>>>>> ef7f0bb9
          <a class="link" href="lgamma.html#math_toolkit.special.sf_gamma.lgamma.synopsis">Synopsis</a>
        </h5>
<p>
          
</p>
<pre class="programlisting"><span class="preprocessor">#include</span> <span class="special">&lt;</span><span class="identifier">boost</span><span class="special">/</span><span class="identifier">math</span><span class="special">/</span><span class="identifier">special_functions</span><span class="special">/</span><span class="identifier">gamma</span><span class="special">.</span><span class="identifier">hpp</span><span class="special">&gt;</span>
</pre>
<p>
        </p>
<pre class="programlisting"><span class="keyword">namespace</span> <span class="identifier">boost</span><span class="special">{</span> <span class="keyword">namespace</span> <span class="identifier">math</span><span class="special">{</span>

<span class="keyword">template</span> <span class="special">&lt;</span><span class="keyword">class</span> <span class="identifier">T</span><span class="special">&gt;</span>
<a class="link" href="../../main_overview/result_type.html" title="Calculation of the Type of the Result"><span class="emphasis"><em>calculated-result-type</em></span></a> <span class="identifier">lgamma</span><span class="special">(</span><span class="identifier">T</span> <span class="identifier">z</span><span class="special">);</span>

<span class="keyword">template</span> <span class="special">&lt;</span><span class="keyword">class</span> <span class="identifier">T</span><span class="special">,</span> <span class="keyword">class</span> <a class="link" href="../../policy.html" title="Policies">Policy</a><span class="special">&gt;</span>
<a class="link" href="../../main_overview/result_type.html" title="Calculation of the Type of the Result"><span class="emphasis"><em>calculated-result-type</em></span></a> <span class="identifier">lgamma</span><span class="special">(</span><span class="identifier">T</span> <span class="identifier">z</span><span class="special">,</span> <span class="keyword">const</span> <a class="link" href="../../policy.html" title="Policies">Policy</a><span class="special">&amp;);</span>

<span class="keyword">template</span> <span class="special">&lt;</span><span class="keyword">class</span> <span class="identifier">T</span><span class="special">&gt;</span>
<a class="link" href="../../main_overview/result_type.html" title="Calculation of the Type of the Result"><span class="emphasis"><em>calculated-result-type</em></span></a> <span class="identifier">lgamma</span><span class="special">(</span><span class="identifier">T</span> <span class="identifier">z</span><span class="special">,</span> <span class="keyword">int</span><span class="special">*</span> <span class="identifier">sign</span><span class="special">);</span>

<span class="keyword">template</span> <span class="special">&lt;</span><span class="keyword">class</span> <span class="identifier">T</span><span class="special">,</span> <span class="keyword">class</span> <a class="link" href="../../policy.html" title="Policies">Policy</a><span class="special">&gt;</span>
<a class="link" href="../../main_overview/result_type.html" title="Calculation of the Type of the Result"><span class="emphasis"><em>calculated-result-type</em></span></a> <span class="identifier">lgamma</span><span class="special">(</span><span class="identifier">T</span> <span class="identifier">z</span><span class="special">,</span> <span class="keyword">int</span><span class="special">*</span> <span class="identifier">sign</span><span class="special">,</span> <span class="keyword">const</span> <a class="link" href="../../policy.html" title="Policies">Policy</a><span class="special">&amp;);</span>

<span class="special">}}</span> <span class="comment">// namespaces
</span></pre>
<a name="math_toolkit.special.sf_gamma.lgamma.description"></a><h5>
<<<<<<< HEAD
<a name="id1234570"></a>
=======
<a name="id1236757"></a>
>>>>>>> ef7f0bb9
          <a class="link" href="lgamma.html#math_toolkit.special.sf_gamma.lgamma.description">Description</a>
        </h5>
<p>
          The <a href="http://en.wikipedia.org/wiki/Gamma_function" target="_top">lgamma function</a>
          is defined by:
        </p>
<p>
          <span class="inlinemediaobject"><img src="../../../../equations/lgamm1.png"></span>
        </p>
<p>
          The second form of the function takes a pointer to an integer, which if
          non-null is set on output to the sign of tgamma(z).
        </p>
<p>
          The final <a class="link" href="../../policy.html" title="Policies">Policy</a> argument is
          optional and can be used to control the behaviour of the function: how
          it handles errors, what level of precision to use etc. Refer to the <a class="link" href="../../policy.html" title="Policies">policy documentation for more details</a>.
        </p>
<p>
          <span class="inlinemediaobject"><img src="../../../../graphs/lgamma.png" align="middle"></span>
        </p>
<p>
          There are effectively two versions of this function internally: a fully
          generic version that is slow, but reasonably accurate, and a much more
          efficient approximation that is used where the number of digits in the
          significand of T correspond to a certain <a class="link" href="../../backgrounders/lanczos.html" title="The Lanczos Approximation">Lanczos
          approximation</a>. In practice, any built-in floating-point type you
          will encounter has an appropriate <a class="link" href="../../backgrounders/lanczos.html" title="The Lanczos Approximation">Lanczos
          approximation</a> defined for it. It is also possible, given enough
          machine time, to generate further <a class="link" href="../../backgrounders/lanczos.html" title="The Lanczos Approximation">Lanczos
          approximation</a>'s using the program libs/math/tools/lanczos_generator.cpp.
        </p>
<p>
          The return type of these functions is computed using the <a class="link" href="../../main_overview/result_type.html" title="Calculation of the Type of the Result"><span class="emphasis"><em>result
          type calculation rules</em></span></a>: the result is of type <code class="computeroutput"><span class="keyword">double</span></code> if T is an integer type, or type
          T otherwise.
        </p>
<a name="math_toolkit.special.sf_gamma.lgamma.accuracy"></a><h5>
<<<<<<< HEAD
<a name="id1234698"></a>
=======
<a name="id1236884"></a>
>>>>>>> ef7f0bb9
          <a class="link" href="lgamma.html#math_toolkit.special.sf_gamma.lgamma.accuracy">Accuracy</a>
        </h5>
<p>
          The following table shows the peak errors (in units of epsilon) found on
          various platforms with various floating point types, along with comparisons
          to the <a href="http://www.gnu.org/software/gsl/" target="_top">GSL-1.9</a>,
          <a href="http://www.gnu.org/software/libc/" target="_top">GNU C Lib</a>, <a href="http://docs.hp.com/en/B9106-90010/index.html" target="_top">HP-UX C Library</a>
          and <a href="http://www.netlib.org/cephes/" target="_top">Cephes</a> libraries.
          Unless otherwise specified any floating point type that is narrower than
          the one shown will have <a class="link" href="../../backgrounders/relative_error.html#zero_error">effectively zero error</a>.
        </p>
<p>
          Note that while the relative errors near the positive roots of lgamma are
          very low, the lgamma function has an infinite number of irrational roots
          for negative arguments: very close to these negative roots only a low absolute
          error can be guaranteed.
        </p>
<div class="informaltable"><table class="table">
<colgroup>
<col>
<col>
<col>
<col>
<col>
<col>
</colgroup>
<thead><tr>
<th>
                  <p>
                    Significand Size
                  </p>
                </th>
<th>
                  <p>
                    Platform and Compiler
                  </p>
                </th>
<th>
                  <p>
                    Factorials and Half factorials
                  </p>
                </th>
<th>
                  <p>
                    Values Near Zero
                  </p>
                </th>
<th>
                  <p>
                    Values Near 1 or 2
                  </p>
                </th>
<th>
                  <p>
                    Values Near a Negative Pole
                  </p>
                </th>
</tr></thead>
<tbody>
<tr>
<td>
                  <p>
                    53
                  </p>
                </td>
<td>
                  <p>
                    Win32 Visual C++ 8
                  </p>
                </td>
<td>
                  <p>
                    Peak=0.88 Mean=0.14
                  </p>
                  <p>
                    (GSL=33) (<a href="http://www.netlib.org/cephes/" target="_top">Cephes</a>=1.5)
                  </p>
                </td>
<td>
                  <p>
                    Peak=0.96 Mean=0.46
                  </p>
                  <p>
                    (GSL=5.2) (<a href="http://www.netlib.org/cephes/" target="_top">Cephes</a>=1.1)
                  </p>
                </td>
<td>
                  <p>
                    Peak=0.86 Mean=0.46
                  </p>
                  <p>
                    (GSL=1168) (<a href="http://www.netlib.org/cephes/" target="_top">Cephes</a>~500000)
                  </p>
                </td>
<td>
                  <p>
                    Peak=4.2 Mean=1.3
                  </p>
                  <p>
                    (GSL=25) (<a href="http://www.netlib.org/cephes/" target="_top">Cephes</a>=1.6)
                  </p>
                </td>
</tr>
<tr>
<td>
                  <p>
                    64
                  </p>
                </td>
<td>
                  <p>
                    Linux IA32 / GCC
                  </p>
                </td>
<td>
                  <p>
                    Peak=1.9 Mean=0.43
                  </p>
                  <p>
                    (<a href="http://www.gnu.org/software/libc/" target="_top">GNU C Lib</a>
                    Peak=1.7 Mean=0.49)
                  </p>
                </td>
<td>
                  <p>
                    Peak=1.4 Mean=0.57
                  </p>
                  <p>
                    (<a href="http://www.gnu.org/software/libc/" target="_top">GNU C Lib</a>
                    Peak= 0.96 Mean=0.54)
                  </p>
                </td>
<td>
                  <p>
                    Peak=0.86 Mean=0.35
                  </p>
                  <p>
                    (<a href="http://www.gnu.org/software/libc/" target="_top">GNU C Lib</a>
                    Peak=0.74 Mean=0.26)
                  </p>
                </td>
<td>
                  <p>
                    Peak=6.0 Mean=1.8
                  </p>
                  <p>
                    (<a href="http://www.gnu.org/software/libc/" target="_top">GNU C Lib</a>
                    Peak=3.0 Mean=0.86)
                  </p>
                </td>
</tr>
<tr>
<td>
                  <p>
                    64
                  </p>
                </td>
<td>
                  <p>
                    Linux IA64 / GCC
                  </p>
                </td>
<td>
                  <p>
                    Peak=0.99 Mean=0.12
                  </p>
                  <p>
                    (<a href="http://www.gnu.org/software/libc/" target="_top">GNU C Lib</a>
                    Peak 0)
                  </p>
                </td>
<td>
                  <p>
                    Pek=1.2 Mean=0.6
                  </p>
                  <p>
                    (<a href="http://www.gnu.org/software/libc/" target="_top">GNU C Lib</a>
                    Peak 0)
                  </p>
                </td>
<td>
                  <p>
                    Peak=0.86 Mean=0.16
                  </p>
                  <p>
                    (<a href="http://www.gnu.org/software/libc/" target="_top">GNU C Lib</a>
                    Peak 0)
                  </p>
                </td>
<td>
                  <p>
                    Peak=2.3 Mean=0.69
                  </p>
                  <p>
                    (<a href="http://www.gnu.org/software/libc/" target="_top">GNU C Lib</a>
                    Peak 0)
                  </p>
                </td>
</tr>
<tr>
<td>
                  <p>
                    113
                  </p>
                </td>
<td>
                  <p>
                    HPUX IA64, aCC A.06.06
                  </p>
                </td>
<td>
                  <p>
                    Peak=0.96 Mean=0.13
                  </p>
                  <p>
                    (<a href="http://docs.hp.com/en/B9106-90010/index.html" target="_top">HP-UX
                    C Library</a> Peak 0)
                  </p>
                </td>
<td>
                  <p>
                    Peak=0.99 Mean=0.53
                  </p>
                  <p>
                    (<a href="http://docs.hp.com/en/B9106-90010/index.html" target="_top">HP-UX
                    C Library</a> Peak 0)
                  </p>
                </td>
<td>
                  <p>
                    Peak=0.9 Mean=0.4
                  </p>
                  <p>
                    (<a href="http://docs.hp.com/en/B9106-90010/index.html" target="_top">HP-UX
                    C Library</a> Peak 0)
                  </p>
                </td>
<td>
                  <p>
                    Peak=3.0 Mean=0.9
                  </p>
                  <p>
                    (<a href="http://docs.hp.com/en/B9106-90010/index.html" target="_top">HP-UX
                    C Library</a> Peak 0)
                  </p>
                </td>
</tr>
</tbody>
</table></div>
<a name="math_toolkit.special.sf_gamma.lgamma.testing"></a><h5>
<<<<<<< HEAD
<a name="id1235127"></a>
=======
<a name="id1237314"></a>
>>>>>>> ef7f0bb9
          <a class="link" href="lgamma.html#math_toolkit.special.sf_gamma.lgamma.testing">Testing</a>
        </h5>
<p>
          The main tests for this function involve comparisons against the logs of
          the factorials which can be independently calculated to very high accuracy.
        </p>
<p>
          Random tests in key problem areas are also used.
        </p>
<a name="math_toolkit.special.sf_gamma.lgamma.implementation"></a><h5>
<<<<<<< HEAD
<a name="id1235148"></a>
=======
<a name="id1237334"></a>
>>>>>>> ef7f0bb9
          <a class="link" href="lgamma.html#math_toolkit.special.sf_gamma.lgamma.implementation">Implementation</a>
        </h5>
<p>
          The generic version of this function is implemented by combining the series
          and continued fraction representations for the incomplete gamma function:
        </p>
<p>
          <span class="inlinemediaobject"><img src="../../../../equations/lgamm2.png"></span>
        </p>
<p>
          where <span class="emphasis"><em>l</em></span> is an arbitrary integration limit: choosing
          <code class="literal">l = max(10, a)</code> seems to work fairly well. For negative
          <span class="emphasis"><em>z</em></span> the logarithm version of the reflection formula
          is used:
        </p>
<p>
          <span class="inlinemediaobject"><img src="../../../../equations/lgamm3.png"></span>
        </p>
<p>
          For types of known precision, the <a class="link" href="../../backgrounders/lanczos.html" title="The Lanczos Approximation">Lanczos
          approximation</a> is used, a traits class <code class="computeroutput"><span class="identifier">boost</span><span class="special">::</span><span class="identifier">math</span><span class="special">::</span><span class="identifier">lanczos</span><span class="special">::</span><span class="identifier">lanczos_traits</span></code>
          maps type T to an appropriate approximation. The logarithmic version of
          the <a class="link" href="../../backgrounders/lanczos.html" title="The Lanczos Approximation">Lanczos approximation</a>
          is:
        </p>
<p>
          <span class="inlinemediaobject"><img src="../../../../equations/lgamm4.png"></span>
        </p>
<p>
          Where L<sub>e,g</sub> &#160; is the Lanczos sum, scaled by e<sup>g</sup>.
        </p>
<p>
          As before the reflection formula is used for <span class="emphasis"><em>z &lt; 0</em></span>.
        </p>
<p>
          When z is very near 1 or 2, then the logarithmic version of the <a class="link" href="../../backgrounders/lanczos.html" title="The Lanczos Approximation">Lanczos
          approximation</a> suffers very badly from cancellation error: indeed
          for values sufficiently close to 1 or 2, arbitrarily large relative errors
          can be obtained (even though the absolute error is tiny).
        </p>
<p>
          For types with up to 113 bits of precision (up to and including 128-bit
          long doubles), root-preserving rational approximations <a class="link" href="../../backgrounders/implementation.html#math_toolkit.backgrounders.implementation.rational_approximations_used">devised
          by JM</a> are used over the intervals [1,2] and [2,3]. Over the interval
          [2,3] the approximation form used is:
        </p>
<pre class="programlisting"><span class="identifier">lgamma</span><span class="special">(</span><span class="identifier">z</span><span class="special">)</span> <span class="special">=</span> <span class="special">(</span><span class="identifier">z</span><span class="special">-</span><span class="number">2</span><span class="special">)(</span><span class="identifier">z</span><span class="special">+</span><span class="number">1</span><span class="special">)(</span><span class="identifier">Y</span> <span class="special">+</span> <span class="identifier">R</span><span class="special">(</span><span class="identifier">z</span><span class="special">-</span><span class="number">2</span><span class="special">));</span>
</pre>
<p>
          Where Y is a constant, and R(z-2) is the rational approximation: optimised
          so that it's absolute error is tiny compared to Y. In addition small values
          of z greater than 3 can handled by argument reduction using the recurrence
          relation:
        </p>
<pre class="programlisting"><span class="identifier">lgamma</span><span class="special">(</span><span class="identifier">z</span><span class="special">+</span><span class="number">1</span><span class="special">)</span> <span class="special">=</span> <span class="identifier">log</span><span class="special">(</span><span class="identifier">z</span><span class="special">)</span> <span class="special">+</span> <span class="identifier">lgamma</span><span class="special">(</span><span class="identifier">z</span><span class="special">);</span>
</pre>
<p>
          Over the interval [1,2] two approximations have to be used, one for small
          z uses:
        </p>
<pre class="programlisting"><span class="identifier">lgamma</span><span class="special">(</span><span class="identifier">z</span><span class="special">)</span> <span class="special">=</span> <span class="special">(</span><span class="identifier">z</span><span class="special">-</span><span class="number">1</span><span class="special">)(</span><span class="identifier">z</span><span class="special">-</span><span class="number">2</span><span class="special">)(</span><span class="identifier">Y</span> <span class="special">+</span> <span class="identifier">R</span><span class="special">(</span><span class="identifier">z</span><span class="special">-</span><span class="number">1</span><span class="special">));</span>
</pre>
<p>
          Once again Y is a constant, and R(z-1) is optimised for low absolute error
          compared to Y. For z &gt; 1.5 the above form wouldn't converge to a minimax
          solution but this similar form does:
        </p>
<pre class="programlisting"><span class="identifier">lgamma</span><span class="special">(</span><span class="identifier">z</span><span class="special">)</span> <span class="special">=</span> <span class="special">(</span><span class="number">2</span><span class="special">-</span><span class="identifier">z</span><span class="special">)(</span><span class="number">1</span><span class="special">-</span><span class="identifier">z</span><span class="special">)(</span><span class="identifier">Y</span> <span class="special">+</span> <span class="identifier">R</span><span class="special">(</span><span class="number">2</span><span class="special">-</span><span class="identifier">z</span><span class="special">));</span>
</pre>
<p>
          Finally for z &lt; 1 the recurrence relation can be used to move to z &gt;
          1:
        </p>
<pre class="programlisting"><span class="identifier">lgamma</span><span class="special">(</span><span class="identifier">z</span><span class="special">)</span> <span class="special">=</span> <span class="identifier">lgamma</span><span class="special">(</span><span class="identifier">z</span><span class="special">+</span><span class="number">1</span><span class="special">)</span> <span class="special">-</span> <span class="identifier">log</span><span class="special">(</span><span class="identifier">z</span><span class="special">);</span>
</pre>
<p>
          Note that while this involves a subtraction, it appears not to suffer from
          cancellation error: as z decreases from 1 the <code class="computeroutput"><span class="special">-</span><span class="identifier">log</span><span class="special">(</span><span class="identifier">z</span><span class="special">)</span></code> term
          grows positive much more rapidly than the <code class="computeroutput"><span class="identifier">lgamma</span><span class="special">(</span><span class="identifier">z</span><span class="special">+</span><span class="number">1</span><span class="special">)</span></code> term becomes
          negative. So in this specific case, significant digits are preserved, rather
          than cancelled.
        </p>
<p>
          For other types which do have a <a class="link" href="../../backgrounders/lanczos.html" title="The Lanczos Approximation">Lanczos
          approximation</a> defined for them the current solution is as follows:
          imagine we balance the two terms in the <a class="link" href="../../backgrounders/lanczos.html" title="The Lanczos Approximation">Lanczos
          approximation</a> by dividing the power term by its value at <span class="emphasis"><em>z
          = 1</em></span>, and then multiplying the Lanczos coefficients by the same
          value. Now each term will take the value 1 at <span class="emphasis"><em>z = 1</em></span>
          and we can rearrange the power terms in terms of log1p. Likewise if we
          subtract 1 from the Lanczos sum part (algebraically, by subtracting the
          value of each term at <span class="emphasis"><em>z = 1</em></span>), we obtain a new summation
          that can be also be fed into log1p. Crucially, all of the terms tend to
          zero, as <span class="emphasis"><em>z -&gt; 1</em></span>:
        </p>
<p>
          <span class="inlinemediaobject"><img src="../../../../equations/lgamm5.png"></span>
        </p>
<p>
          The C<sub>k</sub> &#160; terms in the above are the same as in the <a class="link" href="../../backgrounders/lanczos.html" title="The Lanczos Approximation">Lanczos
          approximation</a>.
        </p>
<p>
          A similar rearrangement can be performed at <span class="emphasis"><em>z = 2</em></span>:
        </p>
<p>
          <span class="inlinemediaobject"><img src="../../../../equations/lgamm6.png"></span>
        </p>
</div>
<table xmlns:rev="http://www.cs.rpi.edu/~gregod/boost/tools/doc/revision" width="100%"><tr>
<td align="left"></td>
<td align="right"><div class="copyright-footer">Copyright &#169; 2006 , 2007, 2008, 2009, 2010 John Maddock, Paul A. Bristow,
      Hubert Holin, Xiaogang Zhang, Bruno Lalande, Johan R&#229;de, Gautam Sewani and
      Thijs van den Berg<p>
        Distributed under the Boost Software License, Version 1.0. (See accompanying
        file LICENSE_1_0.txt or copy at <a href="http://www.boost.org/LICENSE_1_0.txt" target="_top">http://www.boost.org/LICENSE_1_0.txt</a>)
      </p>
</div></td>
</tr></table>
<hr>
<div class="spirit-nav">
<a accesskey="p" href="tgamma.html"><img src="../../../../../../../../doc/src/images/prev.png" alt="Prev"></a><a accesskey="u" href="../sf_gamma.html"><img src="../../../../../../../../doc/src/images/up.png" alt="Up"></a><a accesskey="h" href="../../../index.html"><img src="../../../../../../../../doc/src/images/home.png" alt="Home"></a><a accesskey="n" href="digamma.html"><img src="../../../../../../../../doc/src/images/next.png" alt="Next"></a>
</div>
</body>
</html><|MERGE_RESOLUTION|>--- conflicted
+++ resolved
@@ -27,11 +27,7 @@
 <a name="math_toolkit.special.sf_gamma.lgamma"></a><a class="link" href="lgamma.html" title="Log Gamma">Log Gamma</a>
 </h4></div></div></div>
 <a name="math_toolkit.special.sf_gamma.lgamma.synopsis"></a><h5>
-<<<<<<< HEAD
-<a name="id1233095"></a>
-=======
 <a name="id1235145"></a>
->>>>>>> ef7f0bb9
           <a class="link" href="lgamma.html#math_toolkit.special.sf_gamma.lgamma.synopsis">Synopsis</a>
         </h5>
 <p>
@@ -58,11 +54,7 @@
 <span class="special">}}</span> <span class="comment">// namespaces
 </span></pre>
 <a name="math_toolkit.special.sf_gamma.lgamma.description"></a><h5>
-<<<<<<< HEAD
-<a name="id1234570"></a>
-=======
 <a name="id1236757"></a>
->>>>>>> ef7f0bb9
           <a class="link" href="lgamma.html#math_toolkit.special.sf_gamma.lgamma.description">Description</a>
         </h5>
 <p>
@@ -101,11 +93,7 @@
           T otherwise.
         </p>
 <a name="math_toolkit.special.sf_gamma.lgamma.accuracy"></a><h5>
-<<<<<<< HEAD
-<a name="id1234698"></a>
-=======
 <a name="id1236884"></a>
->>>>>>> ef7f0bb9
           <a class="link" href="lgamma.html#math_toolkit.special.sf_gamma.lgamma.accuracy">Accuracy</a>
         </h5>
 <p>
@@ -356,11 +344,7 @@
 </tbody>
 </table></div>
 <a name="math_toolkit.special.sf_gamma.lgamma.testing"></a><h5>
-<<<<<<< HEAD
-<a name="id1235127"></a>
-=======
 <a name="id1237314"></a>
->>>>>>> ef7f0bb9
           <a class="link" href="lgamma.html#math_toolkit.special.sf_gamma.lgamma.testing">Testing</a>
         </h5>
 <p>
@@ -371,11 +355,7 @@
           Random tests in key problem areas are also used.
         </p>
 <a name="math_toolkit.special.sf_gamma.lgamma.implementation"></a><h5>
-<<<<<<< HEAD
-<a name="id1235148"></a>
-=======
 <a name="id1237334"></a>
->>>>>>> ef7f0bb9
           <a class="link" href="lgamma.html#math_toolkit.special.sf_gamma.lgamma.implementation">Implementation</a>
         </h5>
 <p>
