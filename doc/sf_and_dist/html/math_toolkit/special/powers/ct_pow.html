<html>
<head>
<meta http-equiv="Content-Type" content="text/html; charset=US-ASCII">
<title>Compile Time Power of a Runtime Base</title>
<link rel="stylesheet" href="../../../../../../../../doc/src/boostbook.css" type="text/css">
<meta name="generator" content="DocBook XSL Stylesheets V1.74.0">
<link rel="home" href="../../../index.html" title="Math Toolkit">
<link rel="up" href="../powers.html" title="Logs, Powers, Roots and Exponentials">
<link rel="prev" href="hypot.html" title="hypot">
<link rel="next" href="../sinc.html" title="Sinus Cardinal and Hyperbolic Sinus Cardinal Functions">
</head>
<body bgcolor="white" text="black" link="#0000FF" vlink="#840084" alink="#0000FF">
<table cellpadding="2" width="100%"><tr>
<td valign="top"><img alt="Boost C++ Libraries" width="277" height="86" src="../../../../../../../../boost.png"></td>
<td align="center"><a href="../../../../../../../../index.html">Home</a></td>
<td align="center"><a href="../../../../../../../../libs/libraries.htm">Libraries</a></td>
<td align="center"><a href="http://www.boost.org/users/people.html">People</a></td>
<td align="center"><a href="http://www.boost.org/users/faq.html">FAQ</a></td>
<td align="center"><a href="../../../../../../../../more/index.htm">More</a></td>
</tr></table>
<hr>
<div class="spirit-nav">
<a accesskey="p" href="hypot.html"><img src="../../../../../../../../doc/src/images/prev.png" alt="Prev"></a><a accesskey="u" href="../powers.html"><img src="../../../../../../../../doc/src/images/up.png" alt="Up"></a><a accesskey="h" href="../../../index.html"><img src="../../../../../../../../doc/src/images/home.png" alt="Home"></a><a accesskey="n" href="../sinc.html"><img src="../../../../../../../../doc/src/images/next.png" alt="Next"></a>
</div>
<div class="section" lang="en">
<div class="titlepage"><div><div><h4 class="title">
<a name="math_toolkit.special.powers.ct_pow"></a><a class="link" href="ct_pow.html" title="Compile Time Power of a Runtime Base">Compile Time Power
        of a Runtime Base</a>
</h4></div></div></div>
<p>
          The <code class="computeroutput"><span class="identifier">pow</span></code> function effectively
          computes the compile-time integral power of a run-time base.
        </p>
<a name="math_toolkit.special.powers.ct_pow.synopsis"></a><h5>
<<<<<<< HEAD
<a name="id1308581"></a>
=======
<a name="id1311235"></a>
>>>>>>> ef7f0bb9
          <a class="link" href="ct_pow.html#math_toolkit.special.powers.ct_pow.synopsis">Synopsis</a>
        </h5>
<p>
          <a href="../../../../../../../../boost/math/special_functions/pow.hpp" target="_top"><code class="computeroutput"><span class="preprocessor">#include</span> <span class="special">&lt;</span><span class="identifier">boost</span><span class="special">/</span><span class="identifier">math</span><span class="special">/</span><span class="identifier">special_functions</span><span class="special">/</span><span class="identifier">pow</span><span class="special">.</span><span class="identifier">hpp</span><span class="special">&gt;</span></code></a>
        </p>
<pre class="programlisting"><span class="keyword">namespace</span> <span class="identifier">boost</span> <span class="special">{</span> <span class="keyword">namespace</span> <span class="identifier">math</span> <span class="special">{</span>

<span class="keyword">template</span> <span class="special">&lt;</span><span class="keyword">int</span> <span class="identifier">N</span><span class="special">,</span> <span class="keyword">typename</span> <span class="identifier">T</span><span class="special">&gt;</span>
<a class="link" href="../../main_overview/result_type.html" title="Calculation of the Type of the Result"><span class="emphasis"><em>calculated-result-type</em></span></a> <span class="identifier">pow</span><span class="special">(</span><span class="identifier">T</span> <span class="identifier">base</span><span class="special">);</span>

<span class="keyword">template</span> <span class="special">&lt;</span><span class="keyword">int</span> <span class="identifier">N</span><span class="special">,</span> <span class="keyword">typename</span> <span class="identifier">T</span><span class="special">,</span> <span class="keyword">class</span> <span class="identifier">Policy</span><span class="special">&gt;</span>
<a class="link" href="../../main_overview/result_type.html" title="Calculation of the Type of the Result"><span class="emphasis"><em>calculated-result-type</em></span></a> <span class="identifier">pow</span><span class="special">(</span><span class="identifier">T</span> <span class="identifier">base</span><span class="special">,</span> <span class="keyword">const</span> <span class="identifier">Policy</span><span class="special">&amp;</span> <span class="identifier">policy</span><span class="special">);</span>

<span class="special">}}</span>
</pre>
<a name="math_toolkit.special.powers.ct_pow.rationale_and_usage"></a><h5>
<<<<<<< HEAD
<a name="id1310639"></a>
=======
<a name="id1313430"></a>
>>>>>>> ef7f0bb9
          <a class="link" href="ct_pow.html#math_toolkit.special.powers.ct_pow.rationale_and_usage">Rationale
          and Usage</a>
        </h5>
<p>
          Computing the power of a number with an exponent that is known at compile
          time is a common need for programmers. In such cases, the usual method
          is to avoid the overhead implied by the <code class="computeroutput"><span class="identifier">pow</span></code>,
          <code class="computeroutput"><span class="identifier">powf</span></code> and <code class="computeroutput"><span class="identifier">powl</span></code> C functions by hardcoding an expression
          such as:
        </p>
<pre class="programlisting"><span class="comment">// Hand-written 8th power of a 'base' variable
</span><span class="keyword">double</span> <span class="identifier">result</span> <span class="special">=</span> <span class="identifier">base</span><span class="special">*</span><span class="identifier">base</span><span class="special">*</span><span class="identifier">base</span><span class="special">*</span><span class="identifier">base</span><span class="special">*</span><span class="identifier">base</span><span class="special">*</span><span class="identifier">base</span><span class="special">*</span><span class="identifier">base</span><span class="special">*</span><span class="identifier">base</span><span class="special">;</span>
</pre>
<p>
          However, this kind of expression is not really readable (knowing the value
          of the exponent involves counting the number of occurrences of <span class="emphasis"><em>base</em></span>),
          error-prone (it's easy to forget an occurrence), syntactically bulky, and
          non-optimal in terms of performance.
        </p>
<p>
          The pow function of Boost.Math helps writing this kind expression along
          with solving all the problems listed above:
        </p>
<pre class="programlisting"><span class="comment">// 8th power of a 'base' variable using math::pow
</span><span class="keyword">double</span> <span class="identifier">result</span> <span class="special">=</span> <span class="identifier">pow</span><span class="special">&lt;</span><span class="number">8</span><span class="special">&gt;(</span><span class="identifier">base</span><span class="special">);</span>
</pre>
<p>
          The expression is now shorter, easier to read, safer, and even faster.
          Indeed, <code class="computeroutput"><span class="identifier">pow</span></code> will compute
          the expression such that only log2(N) products are made for a power of
          N. For instance in the example above, the resulting expression will be
          the same as if we had written this, with only one computation of each identical
          subexpression:
        </p>
<pre class="programlisting"><span class="comment">// Internal effect of pow&lt;8&gt;(base)
</span><span class="keyword">double</span> <span class="identifier">result</span> <span class="special">=</span> <span class="special">((</span><span class="identifier">base</span><span class="special">*</span><span class="identifier">base</span><span class="special">)*(</span><span class="identifier">base</span><span class="special">*</span><span class="identifier">base</span><span class="special">))*((</span><span class="identifier">base</span><span class="special">*</span><span class="identifier">base</span><span class="special">)*(</span><span class="identifier">base</span><span class="special">*</span><span class="identifier">base</span><span class="special">));</span>
</pre>
<p>
          Only 3 different products were actually computed.
        </p>
<a name="math_toolkit.special.powers.ct_pow.return_type"></a><h5>
<<<<<<< HEAD
<a name="id1310913"></a>
=======
<a name="id1313703"></a>
>>>>>>> ef7f0bb9
          <a class="link" href="ct_pow.html#math_toolkit.special.powers.ct_pow.return_type">Return Type</a>
        </h5>
<p>
          The return type of these functions is computed using the <a class="link" href="../../main_overview/result_type.html" title="Calculation of the Type of the Result"><span class="emphasis"><em>result
          type calculation rules</em></span></a>. For example:
        </p>
<div class="itemizedlist"><ul type="disc">
<li>
              If T is a <code class="computeroutput"><span class="keyword">float</span></code>, the return
              type is a <code class="computeroutput"><span class="keyword">float</span></code>.
            </li>
<li>
              If T is a <code class="computeroutput"><span class="keyword">long</span> <span class="keyword">double</span></code>,
              the return type is a <code class="computeroutput"><span class="keyword">long</span> <span class="keyword">double</span></code>.
            </li>
<li>
              Otherwise, the return type is a <code class="computeroutput"><span class="keyword">double</span></code>.
            </li>
</ul></div>
<a name="math_toolkit.special.powers.ct_pow.policies"></a><h5>
<<<<<<< HEAD
<a name="id1311006"></a>
=======
<a name="id1313797"></a>
>>>>>>> ef7f0bb9
          <a class="link" href="ct_pow.html#math_toolkit.special.powers.ct_pow.policies">Policies</a>
        </h5>
<p>
          The final <a class="link" href="../../policy.html" title="Policies">Policy</a> argument is
          optional and can be used to control the behaviour of the function: how
          it handles errors, what level of precision to use etc. Refer to the <a class="link" href="../../policy.html" title="Policies">policy documentation for more details</a>.
        </p>
<a name="math_toolkit.special.powers.ct_pow.error_handling"></a><h5>
<<<<<<< HEAD
<a name="id1311033"></a>
=======
<a name="id1313823"></a>
>>>>>>> ef7f0bb9
          <a class="link" href="ct_pow.html#math_toolkit.special.powers.ct_pow.error_handling">Error
          Handling</a>
        </h5>
<p>
          Two cases of errors can occur when using <code class="computeroutput"><span class="identifier">pow</span></code>:
        </p>
<div class="itemizedlist"><ul type="disc">
<li>
              In case of null base and negative exponent, an <a class="link" href="../../main_overview/error_handling.html#overflow_error">overflow_error</a>
              occurs since this operation is a division by 0 (it equals to 1/0).
            </li>
<li>
              In case of null base and null exponent, an <a class="link" href="../../main_overview/error_handling.html#indeterminate_result_error">indeterminate_result_error</a>
              occurs since the result of this operation is indeterminate. Those errors
              follow the <a class="link" href="../../main_overview/error_handling.html" title="Error Handling">general
              policies of error handling in Boost.Math</a>.
            </li>
</ul></div>
<p>
          The default overflow error policy is <code class="computeroutput"><span class="identifier">throw_on_error</span></code>.
          A call like <code class="computeroutput"><span class="identifier">pow</span><span class="special">&lt;-</span><span class="number">2</span><span class="special">&gt;(</span><span class="number">0</span><span class="special">)</span></code> will thus throw a <code class="computeroutput"><span class="identifier">std</span><span class="special">::</span><span class="identifier">overflow_error</span></code>
          exception. As shown in the link given above, other error handling policies
          can be used:
        </p>
<div class="itemizedlist"><ul type="disc">
<li>
              <code class="computeroutput"><span class="identifier">errno_on_error</span></code>: Sets
              <code class="computeroutput"><span class="special">::</span><span class="identifier">errno</span></code>
              to <code class="computeroutput"><span class="identifier">ERANGE</span></code> and returns
              <code class="computeroutput"><span class="identifier">std</span><span class="special">::</span><span class="identifier">numeric_limits</span><span class="special">&lt;</span><span class="identifier">T</span><span class="special">&gt;::</span><span class="identifier">infinity</span><span class="special">()</span></code>.
            </li>
<li>
              <code class="computeroutput"><span class="identifier">ignore_error</span></code>: Returns
              <code class="computeroutput"><span class="identifier">std</span><span class="special">::</span><span class="identifier">numeric_limits</span><span class="special">&lt;</span><span class="identifier">T</span><span class="special">&gt;::</span><span class="identifier">infinity</span><span class="special">()</span></code>.
            </li>
<li>
              <code class="computeroutput"><span class="identifier">user_error</span></code>: Returns
              the result of <code class="computeroutput"><span class="identifier">boost</span><span class="special">::</span><span class="identifier">math</span><span class="special">::</span><span class="identifier">policies</span><span class="special">::</span><span class="identifier">user_overflow_error</span></code>:
              this function must be defined by the user.
            </li>
</ul></div>
<p>
          The default indeterminate result error policy is <code class="computeroutput"><span class="identifier">ignore_error</span></code>,
          which for this function returns 1 since it's the most commonly chosen result
          for a power of 0. Here again, other error handling policies can be used:
        </p>
<div class="itemizedlist"><ul type="disc">
<li>
              <code class="computeroutput"><span class="identifier">throw_on_error</span></code>: Throws
              <code class="computeroutput"><span class="identifier">std</span><span class="special">::</span><span class="identifier">domain_error</span></code>
            </li>
<li>
              <code class="computeroutput"><span class="identifier">errno_on_error</span></code>: Sets
              <code class="computeroutput"><span class="special">::</span><span class="identifier">errno</span></code>
              to <code class="computeroutput"><span class="identifier">EDOM</span></code> and returns
              1.
            </li>
<li>
              <code class="computeroutput"><span class="identifier">user_error</span></code>: Returns
              the result of <code class="computeroutput"><span class="identifier">boost</span><span class="special">::</span><span class="identifier">math</span><span class="special">::</span><span class="identifier">policies</span><span class="special">::</span><span class="identifier">user_indeterminate_result_error</span></code>:
              this function must be defined by the user.
            </li>
</ul></div>
<p>
          Here is an example of error handling customization where we want to specify
          the result that has to be returned in case of error. We will thus use the
          <code class="computeroutput"><span class="identifier">user_error</span></code> policy, by passing
          as second argument an instance of an overflow_error policy templated with
          <code class="computeroutput"><span class="identifier">user_error</span></code>:
        </p>
<pre class="programlisting"><span class="comment">// First we open the boost::math::policies namespace and define the `user_overflow_error`
</span><span class="comment">// by making it return the value we want in case of error (-1 here)
</span>
<span class="keyword">namespace</span> <span class="identifier">boost</span> <span class="special">{</span> <span class="keyword">namespace</span> <span class="identifier">math</span> <span class="special">{</span> <span class="keyword">namespace</span> <span class="identifier">policies</span> <span class="special">{</span>
<span class="keyword">template</span> <span class="special">&lt;</span><span class="keyword">class</span> <span class="identifier">T</span><span class="special">&gt;</span>
<span class="identifier">T</span> <span class="identifier">user_overflow_error</span><span class="special">(</span><span class="keyword">const</span> <span class="keyword">char</span><span class="special">*,</span> <span class="keyword">const</span> <span class="keyword">char</span><span class="special">*,</span> <span class="keyword">const</span> <span class="identifier">T</span><span class="special">&amp;)</span>
<span class="special">{</span> <span class="keyword">return</span> <span class="special">-</span><span class="number">1</span><span class="special">;</span> <span class="special">}</span>
<span class="special">}}}</span>


<span class="comment">// Then we invoke pow and indicate that we want to use the user_error policy
</span><span class="keyword">using</span> <span class="identifier">boost</span><span class="special">::</span><span class="identifier">math</span><span class="special">::</span><span class="identifier">policies</span><span class="special">;</span>
<span class="keyword">double</span> <span class="identifier">result</span> <span class="special">=</span> <span class="identifier">pow</span><span class="special">&lt;-</span><span class="number">5</span><span class="special">&gt;(</span><span class="identifier">base</span><span class="special">,</span> <span class="identifier">policy</span><span class="special">&lt;</span><span class="identifier">overflow_error</span><span class="special">&lt;</span><span class="identifier">user_error</span><span class="special">&gt;</span> <span class="special">&gt;());</span>

<span class="comment">// We can now test the returned value and treat the special case if needed:
</span><span class="keyword">if</span> <span class="special">(</span><span class="identifier">result</span> <span class="special">==</span> <span class="special">-</span><span class="number">1</span><span class="special">)</span>
<span class="special">{</span>
    <span class="comment">// there was an error, do something...
</span><span class="special">}</span>
</pre>
<p>
          Another way is to redefine the default <code class="computeroutput"><span class="identifier">overflow_error</span></code>
          policy by using the BOOST_MATH_OVERFLOW_ERROR_POLICY macro. Once the <code class="computeroutput"><span class="identifier">user_overflow_error</span></code> function is defined
          as above, we can achieve the same result like this:
        </p>
<pre class="programlisting"><span class="comment">// Redefine the default error_overflow policy
</span><span class="preprocessor">#define</span> <span class="identifier">BOOST_MATH_OVERFLOW_ERROR_POLICY</span> <span class="identifier">user_error</span>
<span class="preprocessor">#include</span> <span class="special">&lt;</span><span class="identifier">boost</span><span class="special">/</span><span class="identifier">math</span><span class="special">/</span><span class="identifier">special_functions</span><span class="special">/</span><span class="identifier">pow</span><span class="special">.</span><span class="identifier">hpp</span><span class="special">&gt;</span>

<span class="comment">// From this point, passing a policy in argument is no longer needed, a call like this one
</span><span class="comment">// will return -1 in case of error:
</span>
<span class="keyword">double</span> <span class="identifier">result</span> <span class="special">=</span> <span class="identifier">pow</span><span class="special">&lt;-</span><span class="number">5</span><span class="special">&gt;(</span><span class="identifier">base</span><span class="special">);</span>
</pre>
<a name="math_toolkit.special.powers.ct_pow.acknowledgements"></a><h5>
<<<<<<< HEAD
<a name="id1311873"></a>
=======
<a name="id1314663"></a>
>>>>>>> ef7f0bb9
          <a class="link" href="ct_pow.html#math_toolkit.special.powers.ct_pow.acknowledgements">Acknowledgements</a>
        </h5>
<p>
          Bruno Lalande submitted this addition to Boost.Math.
        </p>
<p>
          Thanks to Joaqu&#237;n L&#243;pez Mu&#241;oz and Scott McMurray for their help in
improving the implementation.
        </p>
<a name="math_toolkit.special.powers.ct_pow.references"></a><h5>
<<<<<<< HEAD
<a name="id1311893"></a>
=======
<a name="id1314684"></a>
>>>>>>> ef7f0bb9
          <a class="link" href="ct_pow.html#math_toolkit.special.powers.ct_pow.references">References</a>
        </h5>
<p>
          D.E. Knuth, <span class="emphasis"><em>The Art of Computer Programming, Vol. 2: Seminumerical
          Algorithms</em></span>, 2nd ed., Addison-Wesley, Reading, MA, 1981
        </p>
</div>
<table xmlns:rev="http://www.cs.rpi.edu/~gregod/boost/tools/doc/revision" width="100%"><tr>
<td align="left"></td>
<td align="right"><div class="copyright-footer">Copyright &#169; 2006 , 2007, 2008, 2009, 2010 John Maddock, Paul A. Bristow,
      Hubert Holin, Xiaogang Zhang, Bruno Lalande, Johan R&#229;de, Gautam Sewani and
      Thijs van den Berg<p>
        Distributed under the Boost Software License, Version 1.0. (See accompanying
        file LICENSE_1_0.txt or copy at <a href="http://www.boost.org/LICENSE_1_0.txt" target="_top">http://www.boost.org/LICENSE_1_0.txt</a>)
      </p>
</div></td>
</tr></table>
<hr>
<div class="spirit-nav">
<a accesskey="p" href="hypot.html"><img src="../../../../../../../../doc/src/images/prev.png" alt="Prev"></a><a accesskey="u" href="../powers.html"><img src="../../../../../../../../doc/src/images/up.png" alt="Up"></a><a accesskey="h" href="../../../index.html"><img src="../../../../../../../../doc/src/images/home.png" alt="Home"></a><a accesskey="n" href="../sinc.html"><img src="../../../../../../../../doc/src/images/next.png" alt="Next"></a>
</div>
</body>
</html><|MERGE_RESOLUTION|>--- conflicted
+++ resolved
@@ -32,11 +32,7 @@
           computes the compile-time integral power of a run-time base.
         </p>
 <a name="math_toolkit.special.powers.ct_pow.synopsis"></a><h5>
-<<<<<<< HEAD
-<a name="id1308581"></a>
-=======
 <a name="id1311235"></a>
->>>>>>> ef7f0bb9
           <a class="link" href="ct_pow.html#math_toolkit.special.powers.ct_pow.synopsis">Synopsis</a>
         </h5>
 <p>
@@ -53,11 +49,7 @@
 <span class="special">}}</span>
 </pre>
 <a name="math_toolkit.special.powers.ct_pow.rationale_and_usage"></a><h5>
-<<<<<<< HEAD
-<a name="id1310639"></a>
-=======
 <a name="id1313430"></a>
->>>>>>> ef7f0bb9
           <a class="link" href="ct_pow.html#math_toolkit.special.powers.ct_pow.rationale_and_usage">Rationale
           and Usage</a>
         </h5>
@@ -99,11 +91,7 @@
           Only 3 different products were actually computed.
         </p>
 <a name="math_toolkit.special.powers.ct_pow.return_type"></a><h5>
-<<<<<<< HEAD
-<a name="id1310913"></a>
-=======
 <a name="id1313703"></a>
->>>>>>> ef7f0bb9
           <a class="link" href="ct_pow.html#math_toolkit.special.powers.ct_pow.return_type">Return Type</a>
         </h5>
 <p>
@@ -124,11 +112,7 @@
             </li>
 </ul></div>
 <a name="math_toolkit.special.powers.ct_pow.policies"></a><h5>
-<<<<<<< HEAD
-<a name="id1311006"></a>
-=======
 <a name="id1313797"></a>
->>>>>>> ef7f0bb9
           <a class="link" href="ct_pow.html#math_toolkit.special.powers.ct_pow.policies">Policies</a>
         </h5>
 <p>
@@ -137,11 +121,7 @@
           it handles errors, what level of precision to use etc. Refer to the <a class="link" href="../../policy.html" title="Policies">policy documentation for more details</a>.
         </p>
 <a name="math_toolkit.special.powers.ct_pow.error_handling"></a><h5>
-<<<<<<< HEAD
-<a name="id1311033"></a>
-=======
 <a name="id1313823"></a>
->>>>>>> ef7f0bb9
           <a class="link" href="ct_pow.html#math_toolkit.special.powers.ct_pow.error_handling">Error
           Handling</a>
         </h5>
@@ -247,11 +227,7 @@
 <span class="keyword">double</span> <span class="identifier">result</span> <span class="special">=</span> <span class="identifier">pow</span><span class="special">&lt;-</span><span class="number">5</span><span class="special">&gt;(</span><span class="identifier">base</span><span class="special">);</span>
 </pre>
 <a name="math_toolkit.special.powers.ct_pow.acknowledgements"></a><h5>
-<<<<<<< HEAD
-<a name="id1311873"></a>
-=======
 <a name="id1314663"></a>
->>>>>>> ef7f0bb9
           <a class="link" href="ct_pow.html#math_toolkit.special.powers.ct_pow.acknowledgements">Acknowledgements</a>
         </h5>
 <p>
@@ -262,11 +238,7 @@
 improving the implementation.
         </p>
 <a name="math_toolkit.special.powers.ct_pow.references"></a><h5>
-<<<<<<< HEAD
-<a name="id1311893"></a>
-=======
 <a name="id1314684"></a>
->>>>>>> ef7f0bb9
           <a class="link" href="ct_pow.html#math_toolkit.special.powers.ct_pow.references">References</a>
         </h5>
 <p>
