--- conflicted
+++ resolved
@@ -28,11 +28,7 @@
         Ei</a>
 </h4></div></div></div>
 <a name="math_toolkit.special.expint.expint_i.synopsis"></a><h5>
-<<<<<<< HEAD
-<a name="id1304533"></a>
-=======
 <a name="id1307187"></a>
->>>>>>> ef7f0bb9
           <a class="link" href="expint_i.html#math_toolkit.special.expint.expint_i.synopsis">Synopsis</a>
         </h5>
 <p>
@@ -62,11 +58,7 @@
           it handles errors, what level of precision to use etc. Refer to the <a class="link" href="../../policy.html" title="Policies">policy documentation for more details</a>.
         </p>
 <a name="math_toolkit.special.expint.expint_i.description"></a><h5>
-<<<<<<< HEAD
-<a name="id1304790"></a>
-=======
 <a name="id1307444"></a>
->>>>>>> ef7f0bb9
           <a class="link" href="expint_i.html#math_toolkit.special.expint.expint_i.description">Description</a>
         </h5>
 <pre class="programlisting"><span class="keyword">template</span> <span class="special">&lt;</span><span class="keyword">class</span> <span class="identifier">T</span><span class="special">&gt;</span>
@@ -86,11 +78,7 @@
           <span class="inlinemediaobject"><img src="../../../../graphs/expint_i.png" align="middle"></span>
         </p>
 <a name="math_toolkit.special.expint.expint_i.accuracy"></a><h5>
-<<<<<<< HEAD
-<a name="id1304989"></a>
-=======
 <a name="id1307643"></a>
->>>>>>> ef7f0bb9
           <a class="link" href="expint_i.html#math_toolkit.special.expint.expint_i.accuracy">Accuracy</a>
         </h5>
 <p>
@@ -214,11 +202,7 @@
           slightly over the range [4,6].
         </p>
 <a name="math_toolkit.special.expint.expint_i.testing"></a><h5>
-<<<<<<< HEAD
-<a name="id1305177"></a>
-=======
 <a name="id1307831"></a>
->>>>>>> ef7f0bb9
           <a class="link" href="expint_i.html#math_toolkit.special.expint.expint_i.testing">Testing</a>
         </h5>
 <p>
@@ -233,11 +217,7 @@
           check.
         </p>
 <a name="math_toolkit.special.expint.expint_i.implementation"></a><h5>
-<<<<<<< HEAD
-<a name="id1305204"></a>
-=======
 <a name="id1307858"></a>
->>>>>>> ef7f0bb9
           <a class="link" href="expint_i.html#math_toolkit.special.expint.expint_i.implementation">Implementation</a>
         </h5>
 <p>
@@ -267,11 +247,7 @@
           a minimax rational approximation rescaled so that it is evaluated over
           [-1,1]. Note that while the rational approximation over [0,6] converges
           rapidly to the minimax solution it is rather ill-conditioned in practice.
-<<<<<<< HEAD
-          Cody and Thacher <sup>[<a name="id1305291" href="#ftn.id1305291" class="footnote">2</a>]</sup> experienced the same issue and converted the polynomials into
-=======
           Cody and Thacher <sup>[<a name="id1307945" href="#ftn.id1307945" class="footnote">2</a>]</sup> experienced the same issue and converted the polynomials into
->>>>>>> ef7f0bb9
           Chebeshev form to ensure stable computation. By experiment we found that
           the polynomials are just as stable in polynomial as Chebyshev form, <span class="emphasis"><em>provided</em></span>
           they are computed over the interval [-1,1].
@@ -301,11 +277,7 @@
         </p>
 <div class="footnotes">
 <br><hr width="100" align="left">
-<<<<<<< HEAD
-<div class="footnote"><p><sup>[<a name="ftn.id1305291" href="#id1305291" class="para">2</a>] </sup>
-=======
 <div class="footnote"><p><sup>[<a name="ftn.id1307945" href="#id1307945" class="para">2</a>] </sup>
->>>>>>> ef7f0bb9
             W. J. Cody and H. C. Thacher, Jr., Rational Chebyshev approximations
             for the exponential integral E<sub>1</sub>(x), Math. Comp. 22 (1968), 641-649, and
             W. J. Cody and H. C. Thacher, Jr., Chebyshev approximations for the exponential
