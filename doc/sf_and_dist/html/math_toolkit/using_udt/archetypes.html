<html>
<head>
<meta http-equiv="Content-Type" content="text/html; charset=US-ASCII">
<title>Conceptual Archetypes for Reals and Distributions</title>
<link rel="stylesheet" href="../../../../../../../doc/src/boostbook.css" type="text/css">
<meta name="generator" content="DocBook XSL Stylesheets V1.74.0">
<link rel="home" href="../../index.html" title="Math Toolkit">
<link rel="up" href="../using_udt.html" title="Use with User-Defined Floating-Point Types">
<link rel="prev" href="dist_concept.html" title="Conceptual Requirements for Distribution Types">
<link rel="next" href="../policy.html" title="Policies">
</head>
<body bgcolor="white" text="black" link="#0000FF" vlink="#840084" alink="#0000FF">
<table cellpadding="2" width="100%"><tr>
<td valign="top"><img alt="Boost C++ Libraries" width="277" height="86" src="../../../../../../../boost.png"></td>
<td align="center"><a href="../../../../../../../index.html">Home</a></td>
<td align="center"><a href="../../../../../../../libs/libraries.htm">Libraries</a></td>
<td align="center"><a href="http://www.boost.org/users/people.html">People</a></td>
<td align="center"><a href="http://www.boost.org/users/faq.html">FAQ</a></td>
<td align="center"><a href="../../../../../../../more/index.htm">More</a></td>
</tr></table>
<hr>
<div class="spirit-nav">
<a accesskey="p" href="dist_concept.html"><img src="../../../../../../../doc/src/images/prev.png" alt="Prev"></a><a accesskey="u" href="../using_udt.html"><img src="../../../../../../../doc/src/images/up.png" alt="Up"></a><a accesskey="h" href="../../index.html"><img src="../../../../../../../doc/src/images/home.png" alt="Home"></a><a accesskey="n" href="../policy.html"><img src="../../../../../../../doc/src/images/next.png" alt="Next"></a>
</div>
<div class="section" lang="en">
<div class="titlepage"><div><div><h3 class="title">
<a name="math_toolkit.using_udt.archetypes"></a><a class="link" href="archetypes.html" title="Conceptual Archetypes for Reals and Distributions">Conceptual Archetypes
      for Reals and Distributions</a>
</h3></div></div></div>
<p>
        There are a few concept archetypes available:
      </p>
<div class="itemizedlist"><ul type="disc">
<li>
            Real concept for floating-point types.
          </li>
<li>
            distribution Concept for statistical distributions.
          </li>
</ul></div>
<a name="math_toolkit.using_udt.archetypes.real_concept"></a><h6>
<<<<<<< HEAD
<a name="id1399488"></a>
=======
<a name="id1411511"></a>
>>>>>>> ef7f0bb9
        <a class="link" href="archetypes.html#math_toolkit.using_udt.archetypes.real_concept">Real concept</a>
      </h6>
<p>
        <code class="computeroutput"><span class="identifier">std_real_concept</span></code> is an archetype
        for theReal types, including the built-in float, double, long double.
      </p>
<p>
        
</p>
<pre class="programlisting"><span class="preprocessor">#include</span> <span class="special">&lt;</span><span class="identifier">boost</span><span class="special">/</span><span class="identifier">concepts</span><span class="special">/</span><span class="identifier">std_real_concept</span><span class="special">.</span><span class="identifier">hpp</span><span class="special">&gt;</span></pre>
<p>
      </p>
<pre class="programlisting"><span class="keyword">namespace</span> <span class="identifier">boost</span><span class="special">{</span>
<span class="keyword">namespace</span> <span class="identifier">math</span><span class="special">{</span>
<span class="keyword">namespace</span> <span class="identifier">concepts</span>
<span class="special">{</span>
  <span class="keyword">class</span> <span class="identifier">std_real_concept</span><span class="special">;</span>
<span class="special">}</span>
<span class="special">}}</span> <span class="comment">// namespaces
</span></pre>
<p>
        The main purpose in providing this type is to verify that standard library
        functions are found via a using declaration - bringing those functions into
        the current scope - and not just because they happen to be in global scope.
      </p>
<p>
        In order to ensure that a call to say <code class="computeroutput"><span class="identifier">pow</span></code>
        can be found either via argument dependent lookup, or failing that then in
        the std namespace: all calls to standard library functions are unqualified,
        with the std:: versions found via a <code class="computeroutput"><span class="keyword">using</span></code>
        declaration to make them visible in the current scope. Unfortunately it's
        all to easy to forget the <code class="computeroutput"><span class="keyword">using</span></code>
        declaration, and call the double version of the function that happens to
        be in the global scope by mistake.
      </p>
<p>
        For example if the code calls ::pow rather than std::pow, the code will cleanly
        compile, but truncation of long doubles to double will cause a significant
        loss of precision. In contrast a template instantiated with std_real_concept
        will <span class="bold"><strong>only</strong></span> compile if the all the standard
        library functions used have been brought into the current scope with a using
        declaration.
      </p>
<a name="math_toolkit.using_udt.archetypes.testing_the_real_concept"></a><h4>
<<<<<<< HEAD
<a name="id1399666"></a>
=======
<a name="id1411690"></a>
>>>>>>> ef7f0bb9
        <a class="link" href="archetypes.html#math_toolkit.using_udt.archetypes.testing_the_real_concept">Testing
        the real concept</a>
      </h4>
<p>
        There is a test program <a href="../../../../../test/std_real_concept_check.cpp" target="_top">libs/math/test/std_real_concept_check.cpp</a>
        that instantiates every template in this library with type <code class="computeroutput"><span class="identifier">std_real_concept</span></code> to verify its usage of
        standard library functions.
      </p>
<p>
        
</p>
<pre class="programlisting"><span class="preprocessor">#include</span> <span class="special">&lt;</span><span class="identifier">boost</span><span class="special">/</span><span class="identifier">math</span><span class="special">/</span><span class="identifier">concepts</span><span class="special">/</span><span class="identifier">real_concept</span><span class="special">.</span><span class="identifier">hpp</span><span class="special">&gt;</span></pre>
<p>
      </p>
<pre class="programlisting"><span class="keyword">namespace</span> <span class="identifier">boost</span><span class="special">{</span> 
<span class="keyword">namespace</span> <span class="identifier">math</span><span class="special">{</span> 
<span class="keyword">namespace</span> <span class="identifier">concepts</span><span class="special">{</span>

<span class="keyword">class</span> <span class="identifier">real_concept</span><span class="special">;</span>

<span class="special">}}}</span> <span class="comment">// namespaces
</span></pre>
<p>
        <code class="computeroutput"><span class="identifier">real_concept</span></code> is an archetype
        for <a class="link" href="concepts.html" title="Conceptual Requirements for Real Number Types">user defined real types</a>,
        it declares its standard library functions in its own namespace: these will
        only be found if they are called unqualified allowing argument dependent
        lookup to locate them. In addition this type is useable at runtime: this
        allows code that would not otherwise be exercised by the built-in floating
        point types to be tested. There is no std::numeric_limits&lt;&gt; support
        for this type, since numeric_limits is not a conceptual requirement for
        <a class="link" href="concepts.html" title="Conceptual Requirements for Real Number Types">RealType</a>s.
      </p>
<p>
        NTL RR is an example of a type meeting the requirements that this type models,
        but note that use of a thin wrapper class is required: refer to <a class="link" href="use_ntl.html" title="Using With NTL - a High-Precision Floating-Point Library">"Using
        With NTL - a High-Precision Floating-Point Library"</a>.
      </p>
<p>
        There is no specific test case for type <code class="computeroutput"><span class="identifier">real_concept</span></code>,
        instead, since this type is usable at runtime, each individual test case
        as well as testing <code class="computeroutput"><span class="keyword">float</span></code>, <code class="computeroutput"><span class="keyword">double</span></code> and <code class="computeroutput"><span class="keyword">long</span>
        <span class="keyword">double</span></code>, also tests <code class="computeroutput"><span class="identifier">real_concept</span></code>.
      </p>
<a name="math_toolkit.using_udt.archetypes.distribution_concept"></a><h4>
<<<<<<< HEAD
<a name="id1399888"></a>
=======
<a name="id1411912"></a>
>>>>>>> ef7f0bb9
        <a class="link" href="archetypes.html#math_toolkit.using_udt.archetypes.distribution_concept">Distribution
        Concept</a>
      </h4>
<p>
        Distribution Concept models statistical distributions.
      </p>
<p>
        
</p>
<pre class="programlisting"><span class="preprocessor">#include</span> <span class="special">&lt;</span><span class="identifier">boost</span><span class="special">/</span><span class="identifier">math</span><span class="special">/</span><span class="identifier">concepts</span><span class="special">/</span><span class="identifier">distribution</span><span class="special">.</span><span class="identifier">hpp</span><span class="special">&gt;</span></pre>
<p>
      </p>
<pre class="programlisting"><span class="keyword">namespace</span> <span class="identifier">boost</span><span class="special">{</span>
<span class="keyword">namespace</span> <span class="identifier">math</span><span class="special">{</span>
<span class="keyword">namespace</span> <span class="identifier">concepts</span>
<span class="special">{</span>
<span class="keyword">template</span> <span class="special">&lt;</span><span class="keyword">class</span> <span class="identifier">RealType</span><span class="special">&gt;</span>
<span class="keyword">class</span> <span class="identifier">distribution_archetype</span><span class="special">;</span>

<span class="keyword">template</span> <span class="special">&lt;</span><span class="keyword">class</span> <span class="identifier">Distribution</span><span class="special">&gt;</span>
<span class="keyword">struct</span> <span class="identifier">DistributionConcept</span><span class="special">;</span>

<span class="special">}}}</span> <span class="comment">// namespaces
</span></pre>
<p>
        The class template <code class="computeroutput"><span class="identifier">distribution_archetype</span></code>
        is a model of the <a class="link" href="dist_concept.html" title="Conceptual Requirements for Distribution Types">Distribution
        concept</a>.
      </p>
<p>
        The class template <code class="computeroutput"><span class="identifier">DistributionConcept</span></code>
        is a <a href="../../../../../../../libs/concept_check/index.html" target="_top">concept checking
        class</a> for distribution types.
      </p>
<a name="math_toolkit.using_udt.archetypes.testing_the_distribution_concept"></a><h4>
<<<<<<< HEAD
<a name="id1400115"></a>
=======
<a name="id1412138"></a>
>>>>>>> ef7f0bb9
        <a class="link" href="archetypes.html#math_toolkit.using_udt.archetypes.testing_the_distribution_concept">Testing
        the distribution concept</a>
      </h4>
<p>
        The test program <a href="../../../../../test/compile_test/distribution_concept_check.cpp" target="_top">distribution_concept_check.cpp</a>
        is responsible for using <code class="computeroutput"><span class="identifier">DistributionConcept</span></code>
        to verify that all the distributions in this library conform to the <a class="link" href="dist_concept.html" title="Conceptual Requirements for Distribution Types">Distribution concept</a>.
      </p>
<p>
        The class template <code class="computeroutput"><span class="identifier">DistributionConcept</span></code>
        verifies the existence (but not proper function) of the non-member accessors
        required by the <a class="link" href="dist_concept.html" title="Conceptual Requirements for Distribution Types">Distribution
        concept</a>. These are checked by calls like
      </p>
<p>
        v = pdf(dist, x); // (Result v is ignored).
      </p>
<p>
        And in addition, those that accept two arguments do the right thing when
        the arguments are of different types (the result type is always the same
        as the distribution's value_type). (This is implemented by some additional
        forwarding-functions in derived_accessors.hpp, so that there is no need for
        any code changes. Likewise boilerplate versions of the hazard/chf/coefficient_of_variation
        functions are implemented in there too.)
      </p>
</div>
<table xmlns:rev="http://www.cs.rpi.edu/~gregod/boost/tools/doc/revision" width="100%"><tr>
<td align="left"></td>
<td align="right"><div class="copyright-footer">Copyright &#169; 2006 , 2007, 2008, 2009, 2010 John Maddock, Paul A. Bristow,
      Hubert Holin, Xiaogang Zhang, Bruno Lalande, Johan R&#229;de, Gautam Sewani and
      Thijs van den Berg<p>
        Distributed under the Boost Software License, Version 1.0. (See accompanying
        file LICENSE_1_0.txt or copy at <a href="http://www.boost.org/LICENSE_1_0.txt" target="_top">http://www.boost.org/LICENSE_1_0.txt</a>)
      </p>
</div></td>
</tr></table>
<hr>
<div class="spirit-nav">
<a accesskey="p" href="dist_concept.html"><img src="../../../../../../../doc/src/images/prev.png" alt="Prev"></a><a accesskey="u" href="../using_udt.html"><img src="../../../../../../../doc/src/images/up.png" alt="Up"></a><a accesskey="h" href="../../index.html"><img src="../../../../../../../doc/src/images/home.png" alt="Home"></a><a accesskey="n" href="../policy.html"><img src="../../../../../../../doc/src/images/next.png" alt="Next"></a>
</div>
</body>
</html><|MERGE_RESOLUTION|>--- conflicted
+++ resolved
@@ -39,11 +39,7 @@
           </li>
 </ul></div>
 <a name="math_toolkit.using_udt.archetypes.real_concept"></a><h6>
-<<<<<<< HEAD
-<a name="id1399488"></a>
-=======
 <a name="id1411511"></a>
->>>>>>> ef7f0bb9
         <a class="link" href="archetypes.html#math_toolkit.using_udt.archetypes.real_concept">Real concept</a>
       </h6>
 <p>
@@ -88,11 +84,7 @@
         declaration.
       </p>
 <a name="math_toolkit.using_udt.archetypes.testing_the_real_concept"></a><h4>
-<<<<<<< HEAD
-<a name="id1399666"></a>
-=======
 <a name="id1411690"></a>
->>>>>>> ef7f0bb9
         <a class="link" href="archetypes.html#math_toolkit.using_udt.archetypes.testing_the_real_concept">Testing
         the real concept</a>
       </h4>
@@ -138,11 +130,7 @@
         <span class="keyword">double</span></code>, also tests <code class="computeroutput"><span class="identifier">real_concept</span></code>.
       </p>
 <a name="math_toolkit.using_udt.archetypes.distribution_concept"></a><h4>
-<<<<<<< HEAD
-<a name="id1399888"></a>
-=======
 <a name="id1411912"></a>
->>>>>>> ef7f0bb9
         <a class="link" href="archetypes.html#math_toolkit.using_udt.archetypes.distribution_concept">Distribution
         Concept</a>
       </h4>
@@ -178,11 +166,7 @@
         class</a> for distribution types.
       </p>
 <a name="math_toolkit.using_udt.archetypes.testing_the_distribution_concept"></a><h4>
-<<<<<<< HEAD
-<a name="id1400115"></a>
-=======
 <a name="id1412138"></a>
->>>>>>> ef7f0bb9
         <a class="link" href="archetypes.html#math_toolkit.using_udt.archetypes.testing_the_distribution_concept">Testing
         the distribution concept</a>
       </h4>
