--- conflicted
+++ resolved
@@ -28,11 +28,7 @@
         Next Greater Representable Value (float_next)</a>
 </h4></div></div></div>
 <a name="math_toolkit.utils.next_float.float_next.synopsis"></a><h5>
-<<<<<<< HEAD
-<a name="id1323804"></a>
-=======
 <a name="id1334577"></a>
->>>>>>> ef7f0bb9
           <a class="link" href="float_next.html#math_toolkit.utils.next_float.float_next.synopsis">Synopsis</a>
         </h5>
 <p>
@@ -50,11 +46,7 @@
 <span class="special">}}</span> <span class="comment">// namespaces
 </span></pre>
 <a name="math_toolkit.utils.next_float.float_next.description___float_next"></a><h5>
-<<<<<<< HEAD
-<a name="id1323955"></a>
-=======
 <a name="id1334894"></a>
->>>>>>> ef7f0bb9
           <a class="link" href="float_next.html#math_toolkit.utils.next_float.float_next.description___float_next">Description
           - float_next</a>
         </h5>
