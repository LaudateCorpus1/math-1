<html>
<head>
<meta http-equiv="Content-Type" content="text/html; charset=US-ASCII">
<title>Estimating how large a sample size would have to become in order to give a significant Students-t test result with a single sample test</title>
<link rel="stylesheet" href="../../../../math.css" type="text/css">
<meta name="generator" content="DocBook XSL Stylesheets V1.79.1">
<<<<<<< HEAD
<link rel="home" href="../../../../index.html" title="Math Toolkit 2.11.0">
=======
<link rel="home" href="../../../../index.html" title="Math Toolkit 2.12.0">
>>>>>>> 9af885b5
<link rel="up" href="../st_eg.html" title="Student's t Distribution Examples">
<link rel="prev" href="tut_mean_test.html" title='Testing a sample mean for difference from a "true" mean'>
<link rel="next" href="two_sample_students_t.html" title="Comparing the means of two samples with the Students-t test">
</head>
<body bgcolor="white" text="black" link="#0000FF" vlink="#840084" alink="#0000FF">
<table cellpadding="2" width="100%"><tr>
<td valign="top"><img alt="Boost C++ Libraries" width="277" height="86" src="../../../../../../../../boost.png"></td>
<td align="center"><a href="../../../../../../../../index.html">Home</a></td>
<td align="center"><a href="../../../../../../../../libs/libraries.htm">Libraries</a></td>
<td align="center"><a href="http://www.boost.org/users/people.html">People</a></td>
<td align="center"><a href="http://www.boost.org/users/faq.html">FAQ</a></td>
<td align="center"><a href="../../../../../../../../more/index.htm">More</a></td>
</tr></table>
<hr>
<div class="spirit-nav">
<a accesskey="p" href="tut_mean_test.html"><img src="../../../../../../../../doc/src/images/prev.png" alt="Prev"></a><a accesskey="u" href="../st_eg.html"><img src="../../../../../../../../doc/src/images/up.png" alt="Up"></a><a accesskey="h" href="../../../../index.html"><img src="../../../../../../../../doc/src/images/home.png" alt="Home"></a><a accesskey="n" href="two_sample_students_t.html"><img src="../../../../../../../../doc/src/images/next.png" alt="Next"></a>
</div>
<div class="section">
<div class="titlepage"><div><div><h5 class="title">
<a name="math_toolkit.stat_tut.weg.st_eg.tut_mean_size"></a><a class="link" href="tut_mean_size.html" title="Estimating how large a sample size would have to become in order to give a significant Students-t test result with a single sample test">Estimating
          how large a sample size would have to become in order to give a significant
          Students-t test result with a single sample test</a>
</h5></div></div></div>
<p>
            Imagine you have conducted a Students-t test on a single sample in order
            to check for systematic errors in your measurements. Imagine that the
            result is borderline. At this point one might go off and collect more
            data, but it might be prudent to first ask the question "How much
            more?". The parameter estimators of the students_t_distribution
            class can provide this information.
          </p>
<p>
            This section is based on the example code in <a href="../../../../../../example/students_t_single_sample.cpp" target="_top">students_t_single_sample.cpp</a>
            and we begin by defining a procedure that will print out a table of estimated
            sample sizes for various confidence levels:
          </p>
<pre class="programlisting"><span class="comment">// Needed includes:</span>
<span class="preprocessor">#include</span> <span class="special">&lt;</span><span class="identifier">boost</span><span class="special">/</span><span class="identifier">math</span><span class="special">/</span><span class="identifier">distributions</span><span class="special">/</span><span class="identifier">students_t</span><span class="special">.</span><span class="identifier">hpp</span><span class="special">&gt;</span>
<span class="preprocessor">#include</span> <span class="special">&lt;</span><span class="identifier">iostream</span><span class="special">&gt;</span>
<span class="preprocessor">#include</span> <span class="special">&lt;</span><span class="identifier">iomanip</span><span class="special">&gt;</span>
<span class="comment">// Bring everything into global namespace for ease of use:</span>
<span class="keyword">using</span> <span class="keyword">namespace</span> <span class="identifier">boost</span><span class="special">::</span><span class="identifier">math</span><span class="special">;</span>
<span class="keyword">using</span> <span class="keyword">namespace</span> <span class="identifier">std</span><span class="special">;</span>

<span class="keyword">void</span> <span class="identifier">single_sample_find_df</span><span class="special">(</span>
   <span class="keyword">double</span> <span class="identifier">M</span><span class="special">,</span>          <span class="comment">// M = true mean.</span>
   <span class="keyword">double</span> <span class="identifier">Sm</span><span class="special">,</span>         <span class="comment">// Sm = Sample Mean.</span>
   <span class="keyword">double</span> <span class="identifier">Sd</span><span class="special">)</span>         <span class="comment">// Sd = Sample Standard Deviation.</span>
<span class="special">{</span>
</pre>
<p>
            Next we define a table of significance levels:
          </p>
<pre class="programlisting"><span class="keyword">double</span> <span class="identifier">alpha</span><span class="special">[]</span> <span class="special">=</span> <span class="special">{</span> <span class="number">0.5</span><span class="special">,</span> <span class="number">0.25</span><span class="special">,</span> <span class="number">0.1</span><span class="special">,</span> <span class="number">0.05</span><span class="special">,</span> <span class="number">0.01</span><span class="special">,</span> <span class="number">0.001</span><span class="special">,</span> <span class="number">0.0001</span><span class="special">,</span> <span class="number">0.00001</span> <span class="special">};</span>
</pre>
<p>
            Printing out the table of sample sizes required for various confidence
            levels begins with the table header:
          </p>
<pre class="programlisting"><span class="identifier">cout</span> <span class="special">&lt;&lt;</span> <span class="string">"\n\n"</span>
        <span class="string">"_______________________________________________________________\n"</span>
        <span class="string">"Confidence       Estimated          Estimated\n"</span>
        <span class="string">" Value (%)      Sample Size        Sample Size\n"</span>
        <span class="string">"              (one sided test)    (two sided test)\n"</span>
        <span class="string">"_______________________________________________________________\n"</span><span class="special">;</span>
</pre>
<p>
            And now the important part: the sample sizes required. Class <code class="computeroutput"><span class="identifier">students_t_distribution</span></code> has a static
            member function <code class="computeroutput"><span class="identifier">find_degrees_of_freedom</span></code>
            that will calculate how large a sample size needs to be in order to give
            a definitive result.
          </p>
<p>
            The first argument is the difference between the means that you wish
            to be able to detect, here it's the absolute value of the difference
            between the sample mean, and the true mean.
          </p>
<p>
            Then come two probability values: alpha and beta. Alpha is the maximum
            acceptable risk of rejecting the null-hypothesis when it is in fact true.
            Beta is the maximum acceptable risk of failing to reject the null-hypothesis
            when in fact it is false. Also note that for a two-sided test, alpha
            must be divided by 2.
          </p>
<p>
            The final parameter of the function is the standard deviation of the
            sample.
          </p>
<p>
            In this example, we assume that alpha and beta are the same, and call
            <code class="computeroutput"><span class="identifier">find_degrees_of_freedom</span></code>
            twice: once with alpha for a one-sided test, and once with alpha/2 for
            a two-sided test.
          </p>
<pre class="programlisting">   <span class="keyword">for</span><span class="special">(</span><span class="keyword">unsigned</span> <span class="identifier">i</span> <span class="special">=</span> <span class="number">0</span><span class="special">;</span> <span class="identifier">i</span> <span class="special">&lt;</span> <span class="keyword">sizeof</span><span class="special">(</span><span class="identifier">alpha</span><span class="special">)/</span><span class="keyword">sizeof</span><span class="special">(</span><span class="identifier">alpha</span><span class="special">[</span><span class="number">0</span><span class="special">]);</span> <span class="special">++</span><span class="identifier">i</span><span class="special">)</span>
   <span class="special">{</span>
      <span class="comment">// Confidence value:</span>
      <span class="identifier">cout</span> <span class="special">&lt;&lt;</span> <span class="identifier">fixed</span> <span class="special">&lt;&lt;</span> <span class="identifier">setprecision</span><span class="special">(</span><span class="number">3</span><span class="special">)</span> <span class="special">&lt;&lt;</span> <span class="identifier">setw</span><span class="special">(</span><span class="number">10</span><span class="special">)</span> <span class="special">&lt;&lt;</span> <span class="identifier">right</span> <span class="special">&lt;&lt;</span> <span class="number">100</span> <span class="special">*</span> <span class="special">(</span><span class="number">1</span><span class="special">-</span><span class="identifier">alpha</span><span class="special">[</span><span class="identifier">i</span><span class="special">]);</span>
      <span class="comment">// calculate df for single sided test:</span>
      <span class="keyword">double</span> <span class="identifier">df</span> <span class="special">=</span> <span class="identifier">students_t</span><span class="special">::</span><span class="identifier">find_degrees_of_freedom</span><span class="special">(</span>
         <span class="identifier">fabs</span><span class="special">(</span><span class="identifier">M</span> <span class="special">-</span> <span class="identifier">Sm</span><span class="special">),</span> <span class="identifier">alpha</span><span class="special">[</span><span class="identifier">i</span><span class="special">],</span> <span class="identifier">alpha</span><span class="special">[</span><span class="identifier">i</span><span class="special">],</span> <span class="identifier">Sd</span><span class="special">);</span>
      <span class="comment">// convert to sample size:</span>
      <span class="keyword">double</span> <span class="identifier">size</span> <span class="special">=</span> <span class="identifier">ceil</span><span class="special">(</span><span class="identifier">df</span><span class="special">)</span> <span class="special">+</span> <span class="number">1</span><span class="special">;</span>
      <span class="comment">// Print size:</span>
      <span class="identifier">cout</span> <span class="special">&lt;&lt;</span> <span class="identifier">fixed</span> <span class="special">&lt;&lt;</span> <span class="identifier">setprecision</span><span class="special">(</span><span class="number">0</span><span class="special">)</span> <span class="special">&lt;&lt;</span> <span class="identifier">setw</span><span class="special">(</span><span class="number">16</span><span class="special">)</span> <span class="special">&lt;&lt;</span> <span class="identifier">right</span> <span class="special">&lt;&lt;</span> <span class="identifier">size</span><span class="special">;</span>
      <span class="comment">// calculate df for two sided test:</span>
      <span class="identifier">df</span> <span class="special">=</span> <span class="identifier">students_t</span><span class="special">::</span><span class="identifier">find_degrees_of_freedom</span><span class="special">(</span>
         <span class="identifier">fabs</span><span class="special">(</span><span class="identifier">M</span> <span class="special">-</span> <span class="identifier">Sm</span><span class="special">),</span> <span class="identifier">alpha</span><span class="special">[</span><span class="identifier">i</span><span class="special">]/</span><span class="number">2</span><span class="special">,</span> <span class="identifier">alpha</span><span class="special">[</span><span class="identifier">i</span><span class="special">],</span> <span class="identifier">Sd</span><span class="special">);</span>
      <span class="comment">// convert to sample size:</span>
      <span class="identifier">size</span> <span class="special">=</span> <span class="identifier">ceil</span><span class="special">(</span><span class="identifier">df</span><span class="special">)</span> <span class="special">+</span> <span class="number">1</span><span class="special">;</span>
      <span class="comment">// Print size:</span>
      <span class="identifier">cout</span> <span class="special">&lt;&lt;</span> <span class="identifier">fixed</span> <span class="special">&lt;&lt;</span> <span class="identifier">setprecision</span><span class="special">(</span><span class="number">0</span><span class="special">)</span> <span class="special">&lt;&lt;</span> <span class="identifier">setw</span><span class="special">(</span><span class="number">16</span><span class="special">)</span> <span class="special">&lt;&lt;</span> <span class="identifier">right</span> <span class="special">&lt;&lt;</span> <span class="identifier">size</span> <span class="special">&lt;&lt;</span> <span class="identifier">endl</span><span class="special">;</span>
   <span class="special">}</span>
   <span class="identifier">cout</span> <span class="special">&lt;&lt;</span> <span class="identifier">endl</span><span class="special">;</span>
<span class="special">}</span>
</pre>
<p>
            Let's now look at some sample output using data taken from <span class="emphasis"><em>P.K.Hou,
            O. W. Lau &amp; M.C. Wong, Analyst (1983) vol. 108, p 64. and from Statistics
            for Analytical Chemistry, 3rd ed. (1994), pp 54-55 J. C. Miller and J.
            N. Miller, Ellis Horwood ISBN 0 13 0309907.</em></span> The values result
            from the determination of mercury by cold-vapour atomic absorption.
          </p>
<p>
            Only three measurements were made, and the Students-t test above gave
            a borderline result, so this example will show us how many samples would
            need to be collected:
          </p>
<pre class="programlisting">_____________________________________________________________
Estimated sample sizes required for various confidence levels
_____________________________________________________________

True Mean                               =  38.90000
Sample Mean                             =  37.80000
Sample Standard Deviation               =  0.96437


_______________________________________________________________
Confidence       Estimated          Estimated
 Value (%)      Sample Size        Sample Size
              (one sided test)    (two sided test)
_______________________________________________________________
    75.000               3               4
    90.000               7               9
    95.000              11              13
    99.000              20              22
    99.900              35              37
    99.990              50              53
    99.999              66              68
</pre>
<p>
            So in this case, many more measurements would have had to be made, for
            example at the 95% level, 14 measurements in total for a two-sided test.
          </p>
</div>
<table xmlns:rev="http://www.cs.rpi.edu/~gregod/boost/tools/doc/revision" width="100%"><tr>
<td align="left"></td>
<td align="right"><div class="copyright-footer">Copyright &#169; 2006-2019 Nikhar
      Agrawal, Anton Bikineev, Paul A. Bristow, Marco Guazzone, Christopher Kormanyos,
      Hubert Holin, Bruno Lalande, John Maddock, Jeremy Murphy, Matthew Pulver, Johan
      R&#229;de, Gautam Sewani, Benjamin Sobotta, Nicholas Thompson, Thijs van den Berg,
      Daryle Walker and Xiaogang Zhang<p>
        Distributed under the Boost Software License, Version 1.0. (See accompanying
        file LICENSE_1_0.txt or copy at <a href="http://www.boost.org/LICENSE_1_0.txt" target="_top">http://www.boost.org/LICENSE_1_0.txt</a>)
      </p>
</div></td>
</tr></table>
<hr>
<div class="spirit-nav">
<a accesskey="p" href="tut_mean_test.html"><img src="../../../../../../../../doc/src/images/prev.png" alt="Prev"></a><a accesskey="u" href="../st_eg.html"><img src="../../../../../../../../doc/src/images/up.png" alt="Up"></a><a accesskey="h" href="../../../../index.html"><img src="../../../../../../../../doc/src/images/home.png" alt="Home"></a><a accesskey="n" href="two_sample_students_t.html"><img src="../../../../../../../../doc/src/images/next.png" alt="Next"></a>
</div>
</body>
</html><|MERGE_RESOLUTION|>--- conflicted
+++ resolved
@@ -4,11 +4,7 @@
 <title>Estimating how large a sample size would have to become in order to give a significant Students-t test result with a single sample test</title>
 <link rel="stylesheet" href="../../../../math.css" type="text/css">
 <meta name="generator" content="DocBook XSL Stylesheets V1.79.1">
-<<<<<<< HEAD
-<link rel="home" href="../../../../index.html" title="Math Toolkit 2.11.0">
-=======
 <link rel="home" href="../../../../index.html" title="Math Toolkit 2.12.0">
->>>>>>> 9af885b5
 <link rel="up" href="../st_eg.html" title="Student's t Distribution Examples">
 <link rel="prev" href="tut_mean_test.html" title='Testing a sample mean for difference from a "true" mean'>
 <link rel="next" href="two_sample_students_t.html" title="Comparing the means of two samples with the Students-t test">
