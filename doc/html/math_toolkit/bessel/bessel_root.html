<html>
<head>
<meta http-equiv="Content-Type" content="text/html; charset=US-ASCII">
<title>Finding Zeros of Bessel Functions of the First and Second Kinds</title>
<link rel="stylesheet" href="../../math.css" type="text/css">
<meta name="generator" content="DocBook XSL Stylesheets V1.79.1">
<<<<<<< HEAD
<link rel="home" href="../../index.html" title="Math Toolkit 2.11.0">
=======
<link rel="home" href="../../index.html" title="Math Toolkit 2.12.0">
>>>>>>> 9af885b5
<link rel="up" href="../bessel.html" title="Bessel Functions">
<link rel="prev" href="bessel_first.html" title="Bessel Functions of the First and Second Kinds">
<link rel="next" href="mbessel.html" title="Modified Bessel Functions of the First and Second Kinds">
</head>
<body bgcolor="white" text="black" link="#0000FF" vlink="#840084" alink="#0000FF">
<table cellpadding="2" width="100%"><tr>
<td valign="top"><img alt="Boost C++ Libraries" width="277" height="86" src="../../../../../../boost.png"></td>
<td align="center"><a href="../../../../../../index.html">Home</a></td>
<td align="center"><a href="../../../../../../libs/libraries.htm">Libraries</a></td>
<td align="center"><a href="http://www.boost.org/users/people.html">People</a></td>
<td align="center"><a href="http://www.boost.org/users/faq.html">FAQ</a></td>
<td align="center"><a href="../../../../../../more/index.htm">More</a></td>
</tr></table>
<hr>
<div class="spirit-nav">
<a accesskey="p" href="bessel_first.html"><img src="../../../../../../doc/src/images/prev.png" alt="Prev"></a><a accesskey="u" href="../bessel.html"><img src="../../../../../../doc/src/images/up.png" alt="Up"></a><a accesskey="h" href="../../index.html"><img src="../../../../../../doc/src/images/home.png" alt="Home"></a><a accesskey="n" href="mbessel.html"><img src="../../../../../../doc/src/images/next.png" alt="Next"></a>
</div>
<div class="section">
<div class="titlepage"><div><div><h3 class="title">
<a name="math_toolkit.bessel.bessel_root"></a><a class="link" href="bessel_root.html" title="Finding Zeros of Bessel Functions of the First and Second Kinds">Finding Zeros of Bessel
      Functions of the First and Second Kinds</a>
</h3></div></div></div>
<h5>
<a name="math_toolkit.bessel.bessel_root.h0"></a>
        <span class="phrase"><a name="math_toolkit.bessel.bessel_root.synopsis"></a></span><a class="link" href="bessel_root.html#math_toolkit.bessel.bessel_root.synopsis">Synopsis</a>
      </h5>
<p>
        <code class="computeroutput"><span class="preprocessor">#include</span> <span class="special">&lt;</span><span class="identifier">boost</span><span class="special">/</span><span class="identifier">math</span><span class="special">/</span><span class="identifier">special_functions</span><span class="special">/</span><span class="identifier">bessel</span><span class="special">.</span><span class="identifier">hpp</span><span class="special">&gt;</span></code>
      </p>
<p>
        Functions for obtaining both a single zero or root of the Bessel function,
        and placing multiple zeros into a container like <code class="computeroutput"><span class="identifier">std</span><span class="special">::</span><span class="identifier">vector</span></code>
        by providing an output iterator.
      </p>
<p>
        The signature of the single value functions are:
      </p>
<pre class="programlisting"><span class="keyword">template</span> <span class="special">&lt;</span><span class="keyword">class</span> <span class="identifier">T</span><span class="special">&gt;</span>
<span class="identifier">T</span> <span class="identifier">cyl_bessel_j_zero</span><span class="special">(</span>
         <span class="identifier">T</span> <span class="identifier">v</span><span class="special">,</span>            <span class="comment">// Floating-point value for Jv.</span>
         <span class="keyword">int</span> <span class="identifier">m</span><span class="special">);</span>         <span class="comment">// 1-based index of zero.</span>

<span class="keyword">template</span> <span class="special">&lt;</span><span class="keyword">class</span> <span class="identifier">T</span><span class="special">&gt;</span>
<span class="identifier">T</span> <span class="identifier">cyl_neumann_zero</span><span class="special">(</span>
         <span class="identifier">T</span> <span class="identifier">v</span><span class="special">,</span>            <span class="comment">// Floating-point value for Jv.</span>
         <span class="keyword">int</span> <span class="identifier">m</span><span class="special">);</span>         <span class="comment">// 1-based index of zero.</span>
</pre>
<p>
        and for multiple zeros:
      </p>
<pre class="programlisting"><span class="keyword">template</span> <span class="special">&lt;</span><span class="keyword">class</span> <span class="identifier">T</span><span class="special">,</span> <span class="keyword">class</span> <span class="identifier">OutputIterator</span><span class="special">&gt;</span>
<span class="identifier">OutputIterator</span> <span class="identifier">cyl_bessel_j_zero</span><span class="special">(</span>
                     <span class="identifier">T</span> <span class="identifier">v</span><span class="special">,</span>                       <span class="comment">// Floating-point value for Jv.</span>
                     <span class="keyword">int</span> <span class="identifier">start_index</span><span class="special">,</span>           <span class="comment">// 1-based index of first zero.</span>
                     <span class="keyword">unsigned</span> <span class="identifier">number_of_zeros</span><span class="special">,</span>  <span class="comment">// How many zeros to generate.</span>
                     <span class="identifier">OutputIterator</span> <span class="identifier">out_it</span><span class="special">);</span>    <span class="comment">// Destination for zeros.</span>

<span class="keyword">template</span> <span class="special">&lt;</span><span class="keyword">class</span> <span class="identifier">T</span><span class="special">,</span> <span class="keyword">class</span> <span class="identifier">OutputIterator</span><span class="special">&gt;</span>
<span class="identifier">OutputIterator</span> <span class="identifier">cyl_neumann_zero</span><span class="special">(</span>
                     <span class="identifier">T</span> <span class="identifier">v</span><span class="special">,</span>                       <span class="comment">// Floating-point value for Jv.</span>
                     <span class="keyword">int</span> <span class="identifier">start_index</span><span class="special">,</span>           <span class="comment">// 1-based index of zero.</span>
                     <span class="keyword">unsigned</span> <span class="identifier">number_of_zeros</span><span class="special">,</span>  <span class="comment">// How many zeros to generate</span>
                     <span class="identifier">OutputIterator</span> <span class="identifier">out_it</span><span class="special">);</span>    <span class="comment">// Destination for zeros.</span>
</pre>
<p>
        There are also versions which allow control of the <a class="link" href="../../policy.html" title="Chapter&#160;20.&#160;Policies: Controlling Precision, Error Handling etc">Policies</a>
        for error handling and precision.
      </p>
<pre class="programlisting"> <span class="keyword">template</span> <span class="special">&lt;</span><span class="keyword">class</span> <span class="identifier">T</span><span class="special">&gt;</span>
 <span class="identifier">T</span> <span class="identifier">cyl_bessel_j_zero</span><span class="special">(</span>
          <span class="identifier">T</span> <span class="identifier">v</span><span class="special">,</span>            <span class="comment">// Floating-point value for Jv.</span>
          <span class="keyword">int</span> <span class="identifier">m</span><span class="special">,</span>          <span class="comment">// 1-based index of zero.</span>
          <span class="keyword">const</span> <span class="identifier">Policy</span><span class="special">&amp;);</span> <span class="comment">// Policy to use.</span>

 <span class="keyword">template</span> <span class="special">&lt;</span><span class="keyword">class</span> <span class="identifier">T</span><span class="special">&gt;</span>
 <span class="identifier">T</span> <span class="identifier">cyl_neumann_zero</span><span class="special">(</span>
          <span class="identifier">T</span> <span class="identifier">v</span><span class="special">,</span>            <span class="comment">// Floating-point value for Jv.</span>
          <span class="keyword">int</span> <span class="identifier">m</span><span class="special">,</span>          <span class="comment">// 1-based index of zero.</span>
          <span class="keyword">const</span> <span class="identifier">Policy</span><span class="special">&amp;);</span> <span class="comment">// Policy to use.</span>


<span class="keyword">template</span> <span class="special">&lt;</span><span class="keyword">class</span> <span class="identifier">T</span><span class="special">,</span> <span class="keyword">class</span> <span class="identifier">OutputIterator</span><span class="special">&gt;</span>
<span class="identifier">OutputIterator</span> <span class="identifier">cyl_bessel_j_zero</span><span class="special">(</span>
                     <span class="identifier">T</span> <span class="identifier">v</span><span class="special">,</span>                       <span class="comment">// Floating-point value for Jv.</span>
                     <span class="keyword">int</span> <span class="identifier">start_index</span><span class="special">,</span>           <span class="comment">// 1-based index of first zero.</span>
                     <span class="keyword">unsigned</span> <span class="identifier">number_of_zeros</span><span class="special">,</span>  <span class="comment">// How many zeros to generate.</span>
                     <span class="identifier">OutputIterator</span> <span class="identifier">out_it</span><span class="special">,</span>     <span class="comment">// Destination for zeros.</span>
                     <span class="keyword">const</span> <span class="identifier">Policy</span><span class="special">&amp;</span> <span class="identifier">pol</span><span class="special">);</span>        <span class="comment">// Policy to use.</span>

<span class="keyword">template</span> <span class="special">&lt;</span><span class="keyword">class</span> <span class="identifier">T</span><span class="special">,</span> <span class="keyword">class</span> <span class="identifier">OutputIterator</span><span class="special">&gt;</span>
<span class="identifier">OutputIterator</span> <span class="identifier">cyl_neumann_zero</span><span class="special">(</span>
                     <span class="identifier">T</span> <span class="identifier">v</span><span class="special">,</span>                       <span class="comment">// Floating-point value for Jv.</span>
                     <span class="keyword">int</span> <span class="identifier">start_index</span><span class="special">,</span>           <span class="comment">// 1-based index of zero.</span>
                     <span class="keyword">unsigned</span> <span class="identifier">number_of_zeros</span><span class="special">,</span>  <span class="comment">// How many zeros to generate.</span>
                     <span class="identifier">OutputIterator</span> <span class="identifier">out_it</span><span class="special">,</span>     <span class="comment">// Destination for zeros.</span>
                     <span class="keyword">const</span> <span class="identifier">Policy</span><span class="special">&amp;</span> <span class="identifier">pol</span><span class="special">);</span>        <span class="comment">// Policy to use.</span>
</pre>
<h5>
<a name="math_toolkit.bessel.bessel_root.h1"></a>
        <span class="phrase"><a name="math_toolkit.bessel.bessel_root.description"></a></span><a class="link" href="bessel_root.html#math_toolkit.bessel.bessel_root.description">Description</a>
      </h5>
<p>
        Every real order &#957; cylindrical Bessel and Neumann functions have an infinite
        number of zeros on the positive real axis. The real zeros on the positive
        real axis can be found by solving for the roots of
      </p>
<div class="blockquote"><blockquote class="blockquote"><p>
          <span class="emphasis"><em>J<sub>&#957;</sub>(j<sub>&#957;, m</sub>) = 0</em></span>
        </p></blockquote></div>
<div class="blockquote"><blockquote class="blockquote"><p>
          <span class="emphasis"><em>Y<sub>&#957;</sub>(y<sub>&#957;, m</sub>) = 0</em></span>
        </p></blockquote></div>
<p>
        Here, <span class="emphasis"><em>j<sub>&#957;, m</sub></em></span> represents the <span class="emphasis"><em>m<sup>th</sup></em></span> root
        of the cylindrical Bessel function of order <span class="emphasis"><em>&#957;</em></span>, and <span class="emphasis"><em>y<sub>&#957;,
        m</sub></em></span> represents the <span class="emphasis"><em>m<sup>th</sup></em></span> root of the cylindrical
        Neumann function of order <span class="emphasis"><em>&#957;</em></span>.
      </p>
<p>
        The zeros or roots (values of <code class="computeroutput"><span class="identifier">x</span></code>
        where the function crosses the horizontal <code class="computeroutput"><span class="identifier">y</span>
        <span class="special">=</span> <span class="number">0</span></code>
        axis) of the Bessel and Neumann functions are computed by two functions,
        <code class="computeroutput"><span class="identifier">cyl_bessel_j_zero</span></code> and <code class="computeroutput"><span class="identifier">cyl_neumann_zero</span></code>.
      </p>
<p>
        In each case the index or rank of the zero returned is 1-based, which is
        to say:
      </p>
<div class="blockquote"><blockquote class="blockquote"><p>
          cyl_bessel_j_zero(v, 1);
        </p></blockquote></div>
<p>
        returns the first zero of Bessel J.
      </p>
<p>
        Passing an <code class="computeroutput"><span class="identifier">start_index</span> <span class="special">&lt;=</span>
        <span class="number">0</span></code> results in a <code class="computeroutput"><span class="identifier">std</span><span class="special">::</span><span class="identifier">domain_error</span></code>
        being raised.
      </p>
<p>
        For certain parameters, however, the zero'th root is defined and it has a
        value of zero. For example, the zero'th root of <code class="computeroutput"><span class="identifier">J</span><span class="special">[</span><span class="identifier">sub</span> <span class="identifier">v</span><span class="special">](</span><span class="identifier">x</span><span class="special">)</span></code>
        is defined and it has a value of zero for all values of <code class="computeroutput"><span class="identifier">v</span>
        <span class="special">&gt;</span> <span class="number">0</span></code>
        and for negative integer values of <code class="computeroutput"><span class="identifier">v</span>
        <span class="special">=</span> <span class="special">-</span><span class="identifier">n</span></code>. Similar cases are described in the implementation
        details below.
      </p>
<p>
        The order <code class="computeroutput"><span class="identifier">v</span></code> of <code class="computeroutput"><span class="identifier">J</span></code> can be positive, negative and zero for
        the <code class="computeroutput"><span class="identifier">cyl_bessel_j</span></code> and <code class="computeroutput"><span class="identifier">cyl_neumann</span></code> functions, but not infinite
        nor NaN.
      </p>
<div class="blockquote"><blockquote class="blockquote"><p>
          <span class="inlinemediaobject"><img src="../../../graphs/bessel_j_zeros.svg" align="middle"></span>

        </p></blockquote></div>
<div class="blockquote"><blockquote class="blockquote"><p>
          <span class="inlinemediaobject"><img src="../../../graphs/neumann_y_zeros.svg" align="middle"></span>

        </p></blockquote></div>
<h5>
<a name="math_toolkit.bessel.bessel_root.h2"></a>
        <span class="phrase"><a name="math_toolkit.bessel.bessel_root.examples_of_finding_bessel_and_n"></a></span><a class="link" href="bessel_root.html#math_toolkit.bessel.bessel_root.examples_of_finding_bessel_and_n">Examples
        of finding Bessel and Neumann zeros</a>
      </h5>
<p>
        This example demonstrates calculating zeros of the Bessel and Neumann functions.
        It also shows how Boost.Math and Boost.Multiprecision can be combined to
        provide a many decimal digit precision. For 50 decimal digit precision we
        need to include
      </p>
<pre class="programlisting"><span class="preprocessor">#include</span> <span class="special">&lt;</span><span class="identifier">boost</span><span class="special">/</span><span class="identifier">multiprecision</span><span class="special">/</span><span class="identifier">cpp_dec_float</span><span class="special">.</span><span class="identifier">hpp</span><span class="special">&gt;</span>
</pre>
<p>
        and a <code class="computeroutput"><span class="keyword">typedef</span></code> for <code class="computeroutput"><span class="identifier">float_type</span></code> may be convenient (allowing
        a quick switch to re-compute at built-in <code class="computeroutput"><span class="keyword">double</span></code>
        or other precision)
      </p>
<pre class="programlisting"><span class="keyword">typedef</span> <span class="identifier">boost</span><span class="special">::</span><span class="identifier">multiprecision</span><span class="special">::</span><span class="identifier">cpp_dec_float_50</span> <span class="identifier">float_type</span><span class="special">;</span>
</pre>
<p>
        To use the functions for finding zeros of the functions we need
      </p>
<pre class="programlisting"><span class="preprocessor">#include</span> <span class="special">&lt;</span><span class="identifier">boost</span><span class="special">/</span><span class="identifier">math</span><span class="special">/</span><span class="identifier">special_functions</span><span class="special">/</span><span class="identifier">bessel</span><span class="special">.</span><span class="identifier">hpp</span><span class="special">&gt;</span>
</pre>
<p>
        This file includes the forward declaration signatures for the zero-finding
        functions:
      </p>
<pre class="programlisting"><span class="comment">//  #include &lt;boost/math/special_functions/math_fwd.hpp&gt;</span>
</pre>
<p>
        but more details are in the full documentation, for example at <a href="http://www.boost.org/doc/libs/1_53_0/libs/math/doc/sf_and_dist/html/math_toolkit/special/bessel/bessel_over.html" target="_top">Boost.Math
        Bessel functions</a>.
      </p>
<p>
        This example shows obtaining both a single zero of the Bessel function, and
        then placing multiple zeros into a container like <code class="computeroutput"><span class="identifier">std</span><span class="special">::</span><span class="identifier">vector</span></code>
        by providing an iterator.
      </p>
<div class="tip"><table border="0" summary="Tip">
<tr>
<td rowspan="2" align="center" valign="top" width="25"><img alt="[Tip]" src="../../../../../../doc/src/images/tip.png"></td>
<th align="left">Tip</th>
</tr>
<tr><td align="left" valign="top"><p>
          It is always wise to place code using Boost.Math inside try'n'catch blocks;
          this will ensure that helpful error messages are shown when exceptional
          conditions arise.
        </p></td></tr>
</table></div>
<p>
        First, evaluate a single Bessel zero.
      </p>
<p>
        The precision is controlled by the float-point type of template parameter
        <code class="computeroutput"><span class="identifier">T</span></code> of <code class="computeroutput"><span class="identifier">v</span></code>
        so this example has <code class="computeroutput"><span class="keyword">double</span></code> precision,
        at least 15 but up to 17 decimal digits (for the common 64-bit double).
      </p>
<pre class="programlisting"><span class="comment">//    double root = boost::math::cyl_bessel_j_zero(0.0, 1);</span>
<span class="comment">//    // Displaying with default precision of 6 decimal digits:</span>
<span class="comment">//    std::cout &lt;&lt; "boost::math::cyl_bessel_j_zero(0.0, 1) " &lt;&lt; root &lt;&lt; std::endl; // 2.40483</span>
<span class="comment">//    // And with all the guaranteed (15) digits:</span>
<span class="comment">//    std::cout.precision(std::numeric_limits&lt;double&gt;::digits10);</span>
<span class="comment">//    std::cout &lt;&lt; "boost::math::cyl_bessel_j_zero(0.0, 1) " &lt;&lt; root &lt;&lt; std::endl; // 2.40482555769577</span>
</pre>
<p>
        But note that because the parameter <code class="computeroutput"><span class="identifier">v</span></code>
        controls the precision of the result, <code class="computeroutput"><span class="identifier">v</span></code>
        <span class="bold"><strong>must be a floating-point type</strong></span>. So if you
        provide an integer type, say 0, rather than 0.0, then it will fail to compile
        thus:
      </p>
<pre class="programlisting"><span class="identifier">root</span> <span class="special">=</span> <span class="identifier">boost</span><span class="special">::</span><span class="identifier">math</span><span class="special">::</span><span class="identifier">cyl_bessel_j_zero</span><span class="special">(</span><span class="number">0</span><span class="special">,</span> <span class="number">1</span><span class="special">);</span>
</pre>
<p>
        with this error message
      </p>
<pre class="programlisting"><span class="identifier">error</span> <span class="identifier">C2338</span><span class="special">:</span> <span class="identifier">Order</span> <span class="identifier">must</span> <span class="identifier">be</span> <span class="identifier">a</span> <span class="identifier">floating</span><span class="special">-</span><span class="identifier">point</span> <span class="identifier">type</span><span class="special">.</span>
</pre>
<p>
        Optionally, we can use a policy to ignore errors, C-style, returning some
        value, perhaps infinity or NaN, or the best that can be done. (See <a class="link" href="../pol_tutorial/user_def_err_pol.html" title="Calling User Defined Error Handlers">user error handling</a>).
      </p>
<p>
        To create a (possibly unwise!) policy <code class="computeroutput"><span class="identifier">ignore_all_policy</span></code>
        that ignores all errors:
      </p>
<pre class="programlisting"><span class="keyword">typedef</span> <span class="identifier">boost</span><span class="special">::</span><span class="identifier">math</span><span class="special">::</span><span class="identifier">policies</span><span class="special">::</span><span class="identifier">policy</span><span class="special">&lt;</span>
  <span class="identifier">boost</span><span class="special">::</span><span class="identifier">math</span><span class="special">::</span><span class="identifier">policies</span><span class="special">::</span><span class="identifier">domain_error</span><span class="special">&lt;</span><span class="identifier">boost</span><span class="special">::</span><span class="identifier">math</span><span class="special">::</span><span class="identifier">policies</span><span class="special">::</span><span class="identifier">ignore_error</span><span class="special">&gt;,</span>
  <span class="identifier">boost</span><span class="special">::</span><span class="identifier">math</span><span class="special">::</span><span class="identifier">policies</span><span class="special">::</span><span class="identifier">overflow_error</span><span class="special">&lt;</span><span class="identifier">boost</span><span class="special">::</span><span class="identifier">math</span><span class="special">::</span><span class="identifier">policies</span><span class="special">::</span><span class="identifier">ignore_error</span><span class="special">&gt;,</span>
  <span class="identifier">boost</span><span class="special">::</span><span class="identifier">math</span><span class="special">::</span><span class="identifier">policies</span><span class="special">::</span><span class="identifier">underflow_error</span><span class="special">&lt;</span><span class="identifier">boost</span><span class="special">::</span><span class="identifier">math</span><span class="special">::</span><span class="identifier">policies</span><span class="special">::</span><span class="identifier">ignore_error</span><span class="special">&gt;,</span>
  <span class="identifier">boost</span><span class="special">::</span><span class="identifier">math</span><span class="special">::</span><span class="identifier">policies</span><span class="special">::</span><span class="identifier">denorm_error</span><span class="special">&lt;</span><span class="identifier">boost</span><span class="special">::</span><span class="identifier">math</span><span class="special">::</span><span class="identifier">policies</span><span class="special">::</span><span class="identifier">ignore_error</span><span class="special">&gt;,</span>
  <span class="identifier">boost</span><span class="special">::</span><span class="identifier">math</span><span class="special">::</span><span class="identifier">policies</span><span class="special">::</span><span class="identifier">pole_error</span><span class="special">&lt;</span><span class="identifier">boost</span><span class="special">::</span><span class="identifier">math</span><span class="special">::</span><span class="identifier">policies</span><span class="special">::</span><span class="identifier">ignore_error</span><span class="special">&gt;,</span>
  <span class="identifier">boost</span><span class="special">::</span><span class="identifier">math</span><span class="special">::</span><span class="identifier">policies</span><span class="special">::</span><span class="identifier">evaluation_error</span><span class="special">&lt;</span><span class="identifier">boost</span><span class="special">::</span><span class="identifier">math</span><span class="special">::</span><span class="identifier">policies</span><span class="special">::</span><span class="identifier">ignore_error</span><span class="special">&gt;</span>
            <span class="special">&gt;</span> <span class="identifier">ignore_all_policy</span><span class="special">;</span>
</pre>
<p>
        Examples of use of this <code class="computeroutput"><span class="identifier">ignore_all_policy</span></code>
        are
      </p>
<pre class="programlisting"><span class="keyword">double</span> <span class="identifier">inf</span> <span class="special">=</span> <span class="identifier">std</span><span class="special">::</span><span class="identifier">numeric_limits</span><span class="special">&lt;</span><span class="keyword">double</span><span class="special">&gt;::</span><span class="identifier">infinity</span><span class="special">();</span>
<span class="keyword">double</span> <span class="identifier">nan</span> <span class="special">=</span> <span class="identifier">std</span><span class="special">::</span><span class="identifier">numeric_limits</span><span class="special">&lt;</span><span class="keyword">double</span><span class="special">&gt;::</span><span class="identifier">quiet_NaN</span><span class="special">();</span>

<span class="keyword">double</span> <span class="identifier">dodgy_root</span> <span class="special">=</span> <span class="identifier">boost</span><span class="special">::</span><span class="identifier">math</span><span class="special">::</span><span class="identifier">cyl_bessel_j_zero</span><span class="special">(-</span><span class="number">1.0</span><span class="special">,</span> <span class="number">1</span><span class="special">,</span> <span class="identifier">ignore_all_policy</span><span class="special">());</span>
<span class="identifier">std</span><span class="special">::</span><span class="identifier">cout</span> <span class="special">&lt;&lt;</span> <span class="string">"boost::math::cyl_bessel_j_zero(-1.0, 1) "</span> <span class="special">&lt;&lt;</span> <span class="identifier">dodgy_root</span> <span class="special">&lt;&lt;</span> <span class="identifier">std</span><span class="special">::</span><span class="identifier">endl</span><span class="special">;</span> <span class="comment">// 1.#QNAN</span>
<span class="keyword">double</span> <span class="identifier">inf_root</span> <span class="special">=</span> <span class="identifier">boost</span><span class="special">::</span><span class="identifier">math</span><span class="special">::</span><span class="identifier">cyl_bessel_j_zero</span><span class="special">(</span><span class="identifier">inf</span><span class="special">,</span> <span class="number">1</span><span class="special">,</span> <span class="identifier">ignore_all_policy</span><span class="special">());</span>
<span class="identifier">std</span><span class="special">::</span><span class="identifier">cout</span> <span class="special">&lt;&lt;</span> <span class="string">"boost::math::cyl_bessel_j_zero(inf, 1) "</span> <span class="special">&lt;&lt;</span> <span class="identifier">inf_root</span> <span class="special">&lt;&lt;</span> <span class="identifier">std</span><span class="special">::</span><span class="identifier">endl</span><span class="special">;</span> <span class="comment">// 1.#QNAN</span>
<span class="keyword">double</span> <span class="identifier">nan_root</span> <span class="special">=</span> <span class="identifier">boost</span><span class="special">::</span><span class="identifier">math</span><span class="special">::</span><span class="identifier">cyl_bessel_j_zero</span><span class="special">(</span><span class="identifier">nan</span><span class="special">,</span> <span class="number">1</span><span class="special">,</span> <span class="identifier">ignore_all_policy</span><span class="special">());</span>
<span class="identifier">std</span><span class="special">::</span><span class="identifier">cout</span> <span class="special">&lt;&lt;</span> <span class="string">"boost::math::cyl_bessel_j_zero(nan, 1) "</span> <span class="special">&lt;&lt;</span> <span class="identifier">nan_root</span> <span class="special">&lt;&lt;</span> <span class="identifier">std</span><span class="special">::</span><span class="identifier">endl</span><span class="special">;</span> <span class="comment">// 1.#QNAN</span>
</pre>
<p>
        Another version of <code class="computeroutput"><span class="identifier">cyl_bessel_j_zero</span></code>
        allows calculation of multiple zeros with one call, placing the results in
        a container, often <code class="computeroutput"><span class="identifier">std</span><span class="special">::</span><span class="identifier">vector</span></code>. For example, generate and display
        the first five <code class="computeroutput"><span class="keyword">double</span></code> roots
        of J<sub>v</sub> for integral order 2, as column <span class="emphasis"><em>J<sub>2</sub>(x)</em></span> in table
        1 of <a href="http://mathworld.wolfram.com/BesselFunctionZeros.html" target="_top">Wolfram
        Bessel Function Zeros</a>.
      </p>
<pre class="programlisting"><span class="keyword">unsigned</span> <span class="keyword">int</span> <span class="identifier">n_roots</span> <span class="special">=</span> <span class="number">5U</span><span class="special">;</span>
<span class="identifier">std</span><span class="special">::</span><span class="identifier">vector</span><span class="special">&lt;</span><span class="keyword">double</span><span class="special">&gt;</span> <span class="identifier">roots</span><span class="special">;</span>
<span class="identifier">boost</span><span class="special">::</span><span class="identifier">math</span><span class="special">::</span><span class="identifier">cyl_bessel_j_zero</span><span class="special">(</span><span class="number">2.0</span><span class="special">,</span> <span class="number">1</span><span class="special">,</span> <span class="identifier">n_roots</span><span class="special">,</span> <span class="identifier">std</span><span class="special">::</span><span class="identifier">back_inserter</span><span class="special">(</span><span class="identifier">roots</span><span class="special">));</span>
<span class="identifier">std</span><span class="special">::</span><span class="identifier">copy</span><span class="special">(</span><span class="identifier">roots</span><span class="special">.</span><span class="identifier">begin</span><span class="special">(),</span>
          <span class="identifier">roots</span><span class="special">.</span><span class="identifier">end</span><span class="special">(),</span>
          <span class="identifier">std</span><span class="special">::</span><span class="identifier">ostream_iterator</span><span class="special">&lt;</span><span class="keyword">double</span><span class="special">&gt;(</span><span class="identifier">std</span><span class="special">::</span><span class="identifier">cout</span><span class="special">,</span> <span class="string">"\n"</span><span class="special">));</span>
</pre>
<p>
        Or we can use Boost.Multiprecision to generate 50 decimal digit roots of
        <span class="emphasis"><em>J<sub>v</sub></em></span> for non-integral order <code class="computeroutput"><span class="identifier">v</span><span class="special">=</span> <span class="number">71</span><span class="special">/</span><span class="number">19</span> <span class="special">==</span> <span class="number">3.736842</span></code>,
        expressed as an exact-integer fraction to generate the most accurate value
        possible for all floating-point types.
      </p>
<p>
        We set the precision of the output stream, and show trailing zeros to display
        a fixed 50 decimal digits.
      </p>
<pre class="programlisting"><span class="identifier">std</span><span class="special">::</span><span class="identifier">cout</span><span class="special">.</span><span class="identifier">precision</span><span class="special">(</span><span class="identifier">std</span><span class="special">::</span><span class="identifier">numeric_limits</span><span class="special">&lt;</span><span class="identifier">float_type</span><span class="special">&gt;::</span><span class="identifier">digits10</span><span class="special">);</span> <span class="comment">// 50 decimal digits.</span>
<span class="identifier">std</span><span class="special">::</span><span class="identifier">cout</span> <span class="special">&lt;&lt;</span> <span class="identifier">std</span><span class="special">::</span><span class="identifier">showpoint</span> <span class="special">&lt;&lt;</span> <span class="identifier">std</span><span class="special">::</span><span class="identifier">endl</span><span class="special">;</span> <span class="comment">// Show trailing zeros.</span>

<span class="identifier">float_type</span> <span class="identifier">x</span> <span class="special">=</span> <span class="identifier">float_type</span><span class="special">(</span><span class="number">71</span><span class="special">)</span> <span class="special">/</span> <span class="number">19</span><span class="special">;</span>
<span class="identifier">float_type</span> <span class="identifier">r</span> <span class="special">=</span> <span class="identifier">boost</span><span class="special">::</span><span class="identifier">math</span><span class="special">::</span><span class="identifier">cyl_bessel_j_zero</span><span class="special">(</span><span class="identifier">x</span><span class="special">,</span> <span class="number">1</span><span class="special">);</span> <span class="comment">// 1st root.</span>
<span class="identifier">std</span><span class="special">::</span><span class="identifier">cout</span> <span class="special">&lt;&lt;</span> <span class="string">"x = "</span> <span class="special">&lt;&lt;</span> <span class="identifier">x</span> <span class="special">&lt;&lt;</span> <span class="string">", r = "</span> <span class="special">&lt;&lt;</span> <span class="identifier">r</span> <span class="special">&lt;&lt;</span> <span class="identifier">std</span><span class="special">::</span><span class="identifier">endl</span><span class="special">;</span>

<span class="identifier">r</span> <span class="special">=</span> <span class="identifier">boost</span><span class="special">::</span><span class="identifier">math</span><span class="special">::</span><span class="identifier">cyl_bessel_j_zero</span><span class="special">(</span><span class="identifier">x</span><span class="special">,</span> <span class="number">20U</span><span class="special">);</span> <span class="comment">// 20th root.</span>
<span class="identifier">std</span><span class="special">::</span><span class="identifier">cout</span> <span class="special">&lt;&lt;</span> <span class="string">"x = "</span> <span class="special">&lt;&lt;</span> <span class="identifier">x</span> <span class="special">&lt;&lt;</span> <span class="string">", r = "</span> <span class="special">&lt;&lt;</span> <span class="identifier">r</span> <span class="special">&lt;&lt;</span> <span class="identifier">std</span><span class="special">::</span><span class="identifier">endl</span><span class="special">;</span>

<span class="identifier">std</span><span class="special">::</span><span class="identifier">vector</span><span class="special">&lt;</span><span class="identifier">float_type</span><span class="special">&gt;</span> <span class="identifier">zeros</span><span class="special">;</span>
<span class="identifier">boost</span><span class="special">::</span><span class="identifier">math</span><span class="special">::</span><span class="identifier">cyl_bessel_j_zero</span><span class="special">(</span><span class="identifier">x</span><span class="special">,</span> <span class="number">1</span><span class="special">,</span> <span class="number">3</span><span class="special">,</span> <span class="identifier">std</span><span class="special">::</span><span class="identifier">back_inserter</span><span class="special">(</span><span class="identifier">zeros</span><span class="special">));</span>

<span class="identifier">std</span><span class="special">::</span><span class="identifier">cout</span> <span class="special">&lt;&lt;</span> <span class="string">"cyl_bessel_j_zeros"</span> <span class="special">&lt;&lt;</span> <span class="identifier">std</span><span class="special">::</span><span class="identifier">endl</span><span class="special">;</span>
<span class="comment">// Print the roots to the output stream.</span>
<span class="identifier">std</span><span class="special">::</span><span class="identifier">copy</span><span class="special">(</span><span class="identifier">zeros</span><span class="special">.</span><span class="identifier">begin</span><span class="special">(),</span> <span class="identifier">zeros</span><span class="special">.</span><span class="identifier">end</span><span class="special">(),</span>
          <span class="identifier">std</span><span class="special">::</span><span class="identifier">ostream_iterator</span><span class="special">&lt;</span><span class="identifier">float_type</span><span class="special">&gt;(</span><span class="identifier">std</span><span class="special">::</span><span class="identifier">cout</span><span class="special">,</span> <span class="string">"\n"</span><span class="special">));</span>
</pre>
<h6>
<a name="math_toolkit.bessel.bessel_root.h3"></a>
        <span class="phrase"><a name="math_toolkit.bessel.bessel_root.using_output_iterator_to_sum_zer"></a></span><a class="link" href="bessel_root.html#math_toolkit.bessel.bessel_root.using_output_iterator_to_sum_zer">Using
        Output Iterator to sum zeros of Bessel Functions</a>
      </h6>
<p>
        This example demonstrates summing zeros of the Bessel functions. To use the
        functions for finding zeros of the functions we need
      </p>
<pre class="programlisting"><span class="preprocessor">#include</span> <span class="special">&lt;</span><span class="identifier">boost</span><span class="special">/</span><span class="identifier">math</span><span class="special">/</span><span class="identifier">special_functions</span><span class="special">/</span><span class="identifier">bessel</span><span class="special">.</span><span class="identifier">hpp</span><span class="special">&gt;</span>
</pre>
<p>
        We use the <code class="computeroutput"><span class="identifier">cyl_bessel_j_zero</span></code>
        output iterator parameter <code class="computeroutput"><span class="identifier">out_it</span></code>
        to create a sum of <span class="emphasis"><em>1/zeros<sup>2</sup></em></span> by defining a custom output
        iterator:
      </p>
<pre class="programlisting"><span class="keyword">template</span> <span class="special">&lt;</span><span class="keyword">class</span> <span class="identifier">T</span><span class="special">&gt;</span>
<span class="keyword">struct</span> <span class="identifier">output_summation_iterator</span>
<span class="special">{</span>
   <span class="identifier">output_summation_iterator</span><span class="special">(</span><span class="identifier">T</span><span class="special">*</span> <span class="identifier">p</span><span class="special">)</span> <span class="special">:</span> <span class="identifier">p_sum</span><span class="special">(</span><span class="identifier">p</span><span class="special">)</span>
   <span class="special">{}</span>
   <span class="identifier">output_summation_iterator</span><span class="special">&amp;</span> <span class="keyword">operator</span><span class="special">*()</span>
   <span class="special">{</span> <span class="keyword">return</span> <span class="special">*</span><span class="keyword">this</span><span class="special">;</span> <span class="special">}</span>
    <span class="identifier">output_summation_iterator</span><span class="special">&amp;</span> <span class="keyword">operator</span><span class="special">++()</span>
   <span class="special">{</span> <span class="keyword">return</span> <span class="special">*</span><span class="keyword">this</span><span class="special">;</span> <span class="special">}</span>
   <span class="identifier">output_summation_iterator</span><span class="special">&amp;</span> <span class="keyword">operator</span><span class="special">++(</span><span class="keyword">int</span><span class="special">)</span>
   <span class="special">{</span> <span class="keyword">return</span> <span class="special">*</span><span class="keyword">this</span><span class="special">;</span> <span class="special">}</span>
   <span class="identifier">output_summation_iterator</span><span class="special">&amp;</span> <span class="keyword">operator</span> <span class="special">=</span> <span class="special">(</span><span class="identifier">T</span> <span class="keyword">const</span><span class="special">&amp;</span> <span class="identifier">val</span><span class="special">)</span>
   <span class="special">{</span>
     <span class="special">*</span><span class="identifier">p_sum</span> <span class="special">+=</span> <span class="number">1.</span><span class="special">/</span> <span class="special">(</span><span class="identifier">val</span> <span class="special">*</span> <span class="identifier">val</span><span class="special">);</span> <span class="comment">// Summing 1/zero^2.</span>
     <span class="keyword">return</span> <span class="special">*</span><span class="keyword">this</span><span class="special">;</span>
   <span class="special">}</span>
<span class="keyword">private</span><span class="special">:</span>
   <span class="identifier">T</span><span class="special">*</span> <span class="identifier">p_sum</span><span class="special">;</span>
<span class="special">};</span>
</pre>
<p>
        The sum is calculated for many values, converging on the analytical exact
        value of <code class="computeroutput"><span class="number">1</span><span class="special">/</span><span class="number">8</span></code>.
      </p>
<pre class="programlisting"><span class="keyword">using</span> <span class="identifier">boost</span><span class="special">::</span><span class="identifier">math</span><span class="special">::</span><span class="identifier">cyl_bessel_j_zero</span><span class="special">;</span>
<span class="keyword">double</span> <span class="identifier">nu</span> <span class="special">=</span> <span class="number">1.</span><span class="special">;</span>
<span class="keyword">double</span> <span class="identifier">sum</span> <span class="special">=</span> <span class="number">0</span><span class="special">;</span>
<span class="identifier">output_summation_iterator</span><span class="special">&lt;</span><span class="keyword">double</span><span class="special">&gt;</span> <span class="identifier">it</span><span class="special">(&amp;</span><span class="identifier">sum</span><span class="special">);</span>  <span class="comment">// sum of 1/zeros^2</span>
<span class="identifier">cyl_bessel_j_zero</span><span class="special">(</span><span class="identifier">nu</span><span class="special">,</span> <span class="number">1</span><span class="special">,</span> <span class="number">10000</span><span class="special">,</span> <span class="identifier">it</span><span class="special">);</span>

<span class="keyword">double</span> <span class="identifier">s</span> <span class="special">=</span> <span class="number">1</span><span class="special">/(</span><span class="number">4</span> <span class="special">*</span> <span class="special">(</span><span class="identifier">nu</span> <span class="special">+</span> <span class="number">1</span><span class="special">));</span> <span class="comment">// 0.125 = 1/8 is exact analytical solution.</span>
<span class="identifier">std</span><span class="special">::</span><span class="identifier">cout</span> <span class="special">&lt;&lt;</span> <span class="identifier">std</span><span class="special">::</span><span class="identifier">setprecision</span><span class="special">(</span><span class="number">6</span><span class="special">)</span> <span class="special">&lt;&lt;</span> <span class="string">"nu = "</span> <span class="special">&lt;&lt;</span> <span class="identifier">nu</span> <span class="special">&lt;&lt;</span> <span class="string">", sum = "</span> <span class="special">&lt;&lt;</span> <span class="identifier">sum</span>
  <span class="special">&lt;&lt;</span> <span class="string">", exact = "</span> <span class="special">&lt;&lt;</span> <span class="identifier">s</span> <span class="special">&lt;&lt;</span> <span class="identifier">std</span><span class="special">::</span><span class="identifier">endl</span><span class="special">;</span>
<span class="comment">// nu = 1.00000, sum = 0.124990, exact = 0.125000</span>
</pre>
<h6>
<a name="math_toolkit.bessel.bessel_root.h4"></a>
        <span class="phrase"><a name="math_toolkit.bessel.bessel_root.calculating_zeros_of_the_neumann"></a></span><a class="link" href="bessel_root.html#math_toolkit.bessel.bessel_root.calculating_zeros_of_the_neumann">Calculating
        zeros of the Neumann function.</a>
      </h6>
<p>
        This example also shows how Boost.Math and Boost.Multiprecision can be combined
        to provide a many decimal digit precision. For 50 decimal digit precision
        we need to include
      </p>
<pre class="programlisting"><span class="preprocessor">#include</span> <span class="special">&lt;</span><span class="identifier">boost</span><span class="special">/</span><span class="identifier">multiprecision</span><span class="special">/</span><span class="identifier">cpp_dec_float</span><span class="special">.</span><span class="identifier">hpp</span><span class="special">&gt;</span>
</pre>
<p>
        and a <code class="computeroutput"><span class="keyword">typedef</span></code> for <code class="computeroutput"><span class="identifier">float_type</span></code> may be convenient (allowing
        a quick switch to re-compute at built-in <code class="computeroutput"><span class="keyword">double</span></code>
        or other precision)
      </p>
<pre class="programlisting"><span class="keyword">typedef</span> <span class="identifier">boost</span><span class="special">::</span><span class="identifier">multiprecision</span><span class="special">::</span><span class="identifier">cpp_dec_float_50</span> <span class="identifier">float_type</span><span class="special">;</span>
</pre>
<p>
        To use the functions for finding zeros of the <code class="computeroutput"><span class="identifier">cyl_neumann</span></code>
        function we need:
      </p>
<pre class="programlisting"><span class="preprocessor">#include</span> <span class="special">&lt;</span><span class="identifier">boost</span><span class="special">/</span><span class="identifier">math</span><span class="special">/</span><span class="identifier">special_functions</span><span class="special">/</span><span class="identifier">bessel</span><span class="special">.</span><span class="identifier">hpp</span><span class="special">&gt;</span>
</pre>
<p>
        The Neumann (Bessel Y) function zeros are evaluated very similarly:
      </p>
<pre class="programlisting"><span class="keyword">using</span> <span class="identifier">boost</span><span class="special">::</span><span class="identifier">math</span><span class="special">::</span><span class="identifier">cyl_neumann_zero</span><span class="special">;</span>
<span class="keyword">double</span> <span class="identifier">zn</span> <span class="special">=</span> <span class="identifier">cyl_neumann_zero</span><span class="special">(</span><span class="number">2.</span><span class="special">,</span> <span class="number">1</span><span class="special">);</span>
<span class="identifier">std</span><span class="special">::</span><span class="identifier">cout</span> <span class="special">&lt;&lt;</span> <span class="string">"cyl_neumann_zero(2., 1) = "</span> <span class="special">&lt;&lt;</span> <span class="identifier">zn</span> <span class="special">&lt;&lt;</span> <span class="identifier">std</span><span class="special">::</span><span class="identifier">endl</span><span class="special">;</span>

<span class="identifier">std</span><span class="special">::</span><span class="identifier">vector</span><span class="special">&lt;</span><span class="keyword">float</span><span class="special">&gt;</span> <span class="identifier">nzeros</span><span class="special">(</span><span class="number">3</span><span class="special">);</span> <span class="comment">// Space for 3 zeros.</span>
<span class="identifier">cyl_neumann_zero</span><span class="special">&lt;</span><span class="keyword">float</span><span class="special">&gt;(</span><span class="number">2.F</span><span class="special">,</span> <span class="number">1</span><span class="special">,</span> <span class="identifier">nzeros</span><span class="special">.</span><span class="identifier">size</span><span class="special">(),</span> <span class="identifier">nzeros</span><span class="special">.</span><span class="identifier">begin</span><span class="special">());</span>

<span class="identifier">std</span><span class="special">::</span><span class="identifier">cout</span> <span class="special">&lt;&lt;</span> <span class="string">"cyl_neumann_zero&lt;float&gt;(2.F, 1, "</span><span class="special">;</span>
<span class="comment">// Print the zeros to the output stream.</span>
<span class="identifier">std</span><span class="special">::</span><span class="identifier">copy</span><span class="special">(</span><span class="identifier">nzeros</span><span class="special">.</span><span class="identifier">begin</span><span class="special">(),</span> <span class="identifier">nzeros</span><span class="special">.</span><span class="identifier">end</span><span class="special">(),</span>
          <span class="identifier">std</span><span class="special">::</span><span class="identifier">ostream_iterator</span><span class="special">&lt;</span><span class="keyword">float</span><span class="special">&gt;(</span><span class="identifier">std</span><span class="special">::</span><span class="identifier">cout</span><span class="special">,</span> <span class="string">", "</span><span class="special">));</span>

<span class="identifier">std</span><span class="special">::</span><span class="identifier">cout</span> <span class="special">&lt;&lt;</span> <span class="string">"\n"</span><span class="string">"cyl_neumann_zero(static_cast&lt;float_type&gt;(220)/100, 1) = "</span>
  <span class="special">&lt;&lt;</span> <span class="identifier">cyl_neumann_zero</span><span class="special">(</span><span class="keyword">static_cast</span><span class="special">&lt;</span><span class="identifier">float_type</span><span class="special">&gt;(</span><span class="number">220</span><span class="special">)/</span><span class="number">100</span><span class="special">,</span> <span class="number">1</span><span class="special">)</span> <span class="special">&lt;&lt;</span> <span class="identifier">std</span><span class="special">::</span><span class="identifier">endl</span><span class="special">;</span>
<span class="comment">// 3.6154383428745996706772556069431792744372398748422</span>
</pre>
<h6>
<a name="math_toolkit.bessel.bessel_root.h5"></a>
        <span class="phrase"><a name="math_toolkit.bessel.bessel_root.error_messages_from_bad_input"></a></span><a class="link" href="bessel_root.html#math_toolkit.bessel.bessel_root.error_messages_from_bad_input">Error
        messages from 'bad' input</a>
      </h6>
<p>
        Another example demonstrates calculating zeros of the Bessel functions showing
        the error messages from 'bad' input is handled by throwing exceptions.
      </p>
<p>
        To use the functions for finding zeros of the functions we need:
      </p>
<pre class="programlisting"><span class="preprocessor">#include</span> <span class="special">&lt;</span><span class="identifier">boost</span><span class="special">/</span><span class="identifier">math</span><span class="special">/</span><span class="identifier">special_functions</span><span class="special">/</span><span class="identifier">bessel</span><span class="special">.</span><span class="identifier">hpp</span><span class="special">&gt;</span>
<span class="preprocessor">#include</span> <span class="special">&lt;</span><span class="identifier">boost</span><span class="special">/</span><span class="identifier">math</span><span class="special">/</span><span class="identifier">special_functions</span><span class="special">/</span><span class="identifier">airy</span><span class="special">.</span><span class="identifier">hpp</span><span class="special">&gt;</span>
</pre>
<div class="tip"><table border="0" summary="Tip">
<tr>
<td rowspan="2" align="center" valign="top" width="25"><img alt="[Tip]" src="../../../../../../doc/src/images/tip.png"></td>
<th align="left">Tip</th>
</tr>
<tr><td align="left" valign="top"><p>
          It is always wise to place all code using Boost.Math inside try'n'catch
          blocks; this will ensure that helpful error messages can be shown when
          exceptional conditions arise.
        </p></td></tr>
</table></div>
<p>
        Examples below show messages from several 'bad' arguments that throw a <code class="computeroutput"><span class="identifier">domain_error</span></code> exception.
      </p>
<pre class="programlisting"><span class="keyword">try</span>
<span class="special">{</span> <span class="comment">// Try a zero order v.</span>
  <span class="keyword">float</span> <span class="identifier">dodgy_root</span> <span class="special">=</span> <span class="identifier">boost</span><span class="special">::</span><span class="identifier">math</span><span class="special">::</span><span class="identifier">cyl_bessel_j_zero</span><span class="special">(</span><span class="number">0.F</span><span class="special">,</span> <span class="number">0</span><span class="special">);</span>
  <span class="identifier">std</span><span class="special">::</span><span class="identifier">cout</span> <span class="special">&lt;&lt;</span> <span class="string">"boost::math::cyl_bessel_j_zero(0.F, 0) "</span> <span class="special">&lt;&lt;</span> <span class="identifier">dodgy_root</span> <span class="special">&lt;&lt;</span> <span class="identifier">std</span><span class="special">::</span><span class="identifier">endl</span><span class="special">;</span>
  <span class="comment">// Thrown exception Error in function boost::math::cyl_bessel_j_zero&lt;double&gt;(double, int):</span>
  <span class="comment">// Requested the 0'th zero of J0, but the rank must be &gt; 0 !</span>
<span class="special">}</span>
<span class="keyword">catch</span> <span class="special">(</span><span class="identifier">std</span><span class="special">::</span><span class="identifier">exception</span><span class="special">&amp;</span> <span class="identifier">ex</span><span class="special">)</span>
<span class="special">{</span>
  <span class="identifier">std</span><span class="special">::</span><span class="identifier">cout</span> <span class="special">&lt;&lt;</span> <span class="string">"Thrown exception "</span> <span class="special">&lt;&lt;</span> <span class="identifier">ex</span><span class="special">.</span><span class="identifier">what</span><span class="special">()</span> <span class="special">&lt;&lt;</span> <span class="identifier">std</span><span class="special">::</span><span class="identifier">endl</span><span class="special">;</span>
<span class="special">}</span>
</pre>
<div class="note"><table border="0" summary="Note">
<tr>
<td rowspan="2" align="center" valign="top" width="25"><img alt="[Note]" src="../../../../../../doc/src/images/note.png"></td>
<th align="left">Note</th>
</tr>
<tr><td align="left" valign="top"><p>
          The type shown in the error message is the type <span class="bold"><strong>after
          promotion</strong></span>, using <a class="link" href="../pol_ref/precision_pol.html" title="Precision Policies">precision
          policy</a> and <a class="link" href="../pol_ref/internal_promotion.html" title="Internal Floating-point Promotion Policies">internal
          promotion policy</a>, from <code class="computeroutput"><span class="keyword">float</span></code>
          to <code class="computeroutput"><span class="keyword">double</span></code> in this case.
        </p></td></tr>
</table></div>
<p>
        In this example the promotion goes:
      </p>
<div class="orderedlist"><ol class="orderedlist" type="1">
<li class="listitem">
            Arguments are <code class="computeroutput"><span class="keyword">float</span></code> and
            <code class="computeroutput"><span class="keyword">int</span></code>.
          </li>
<li class="listitem">
            Treat <code class="computeroutput"><span class="keyword">int</span></code> "as if"
            it were a <code class="computeroutput"><span class="keyword">double</span></code>, so arguments
            are <code class="computeroutput"><span class="keyword">float</span></code> and <code class="computeroutput"><span class="keyword">double</span></code>.
          </li>
<li class="listitem">
            Common type is <code class="computeroutput"><span class="keyword">double</span></code> -
            so that's the precision we want (and the type that will be returned).
          </li>
<li class="listitem">
            Evaluate internally as <code class="computeroutput"><span class="keyword">double</span></code>
            for full <code class="computeroutput"><span class="keyword">float</span></code> precision.
          </li>
</ol></div>
<p>
        See full code for other examples that promote from <code class="computeroutput"><span class="keyword">double</span></code>
        to <code class="computeroutput"><span class="keyword">long</span> <span class="keyword">double</span></code>.
      </p>
<p>
        Other examples of 'bad' inputs like infinity and NaN are below. Some compiler
        warnings indicate that 'bad' values are detected at compile time.
      </p>
<pre class="programlisting"><span class="keyword">try</span>
<span class="special">{</span> <span class="comment">// order v = inf</span>
   <span class="identifier">std</span><span class="special">::</span><span class="identifier">cout</span> <span class="special">&lt;&lt;</span> <span class="string">"boost::math::cyl_bessel_j_zero(inf, 1) "</span> <span class="special">&lt;&lt;</span> <span class="identifier">std</span><span class="special">::</span><span class="identifier">endl</span><span class="special">;</span>
   <span class="keyword">double</span> <span class="identifier">inf</span> <span class="special">=</span> <span class="identifier">std</span><span class="special">::</span><span class="identifier">numeric_limits</span><span class="special">&lt;</span><span class="keyword">double</span><span class="special">&gt;::</span><span class="identifier">infinity</span><span class="special">();</span>
   <span class="keyword">double</span> <span class="identifier">inf_root</span> <span class="special">=</span> <span class="identifier">boost</span><span class="special">::</span><span class="identifier">math</span><span class="special">::</span><span class="identifier">cyl_bessel_j_zero</span><span class="special">(</span><span class="identifier">inf</span><span class="special">,</span> <span class="number">1</span><span class="special">);</span>
   <span class="identifier">std</span><span class="special">::</span><span class="identifier">cout</span> <span class="special">&lt;&lt;</span> <span class="string">"boost::math::cyl_bessel_j_zero(inf, 1) "</span> <span class="special">&lt;&lt;</span> <span class="identifier">inf_root</span> <span class="special">&lt;&lt;</span> <span class="identifier">std</span><span class="special">::</span><span class="identifier">endl</span><span class="special">;</span>
   <span class="comment">// Throw exception Error in function boost::math::cyl_bessel_j_zero&lt;long double&gt;(long double, unsigned):</span>
   <span class="comment">// Order argument is 1.#INF, but must be finite &gt;= 0 !</span>
<span class="special">}</span>
<span class="keyword">catch</span> <span class="special">(</span><span class="identifier">std</span><span class="special">::</span><span class="identifier">exception</span><span class="special">&amp;</span> <span class="identifier">ex</span><span class="special">)</span>
<span class="special">{</span>
  <span class="identifier">std</span><span class="special">::</span><span class="identifier">cout</span> <span class="special">&lt;&lt;</span> <span class="string">"Thrown exception "</span> <span class="special">&lt;&lt;</span> <span class="identifier">ex</span><span class="special">.</span><span class="identifier">what</span><span class="special">()</span> <span class="special">&lt;&lt;</span> <span class="identifier">std</span><span class="special">::</span><span class="identifier">endl</span><span class="special">;</span>
<span class="special">}</span>

<span class="keyword">try</span>
<span class="special">{</span> <span class="comment">// order v = NaN, rank m = 1</span>
   <span class="identifier">std</span><span class="special">::</span><span class="identifier">cout</span> <span class="special">&lt;&lt;</span> <span class="string">"boost::math::cyl_bessel_j_zero(nan, 1) "</span> <span class="special">&lt;&lt;</span> <span class="identifier">std</span><span class="special">::</span><span class="identifier">endl</span><span class="special">;</span>
   <span class="keyword">double</span> <span class="identifier">nan</span> <span class="special">=</span> <span class="identifier">std</span><span class="special">::</span><span class="identifier">numeric_limits</span><span class="special">&lt;</span><span class="keyword">double</span><span class="special">&gt;::</span><span class="identifier">quiet_NaN</span><span class="special">();</span>
   <span class="keyword">double</span> <span class="identifier">nan_root</span> <span class="special">=</span> <span class="identifier">boost</span><span class="special">::</span><span class="identifier">math</span><span class="special">::</span><span class="identifier">cyl_bessel_j_zero</span><span class="special">(</span><span class="identifier">nan</span><span class="special">,</span> <span class="number">1</span><span class="special">);</span>
   <span class="identifier">std</span><span class="special">::</span><span class="identifier">cout</span> <span class="special">&lt;&lt;</span> <span class="string">"boost::math::cyl_bessel_j_zero(nan, 1) "</span> <span class="special">&lt;&lt;</span> <span class="identifier">nan_root</span> <span class="special">&lt;&lt;</span> <span class="identifier">std</span><span class="special">::</span><span class="identifier">endl</span><span class="special">;</span>
   <span class="comment">// Throw exception Error in function boost::math::cyl_bessel_j_zero&lt;long double&gt;(long double, unsigned):</span>
   <span class="comment">// Order argument is 1.#QNAN, but must be finite &gt;= 0 !</span>
<span class="special">}</span>
<span class="keyword">catch</span> <span class="special">(</span><span class="identifier">std</span><span class="special">::</span><span class="identifier">exception</span><span class="special">&amp;</span> <span class="identifier">ex</span><span class="special">)</span>
<span class="special">{</span>
  <span class="identifier">std</span><span class="special">::</span><span class="identifier">cout</span> <span class="special">&lt;&lt;</span> <span class="string">"Thrown exception "</span> <span class="special">&lt;&lt;</span> <span class="identifier">ex</span><span class="special">.</span><span class="identifier">what</span><span class="special">()</span> <span class="special">&lt;&lt;</span> <span class="identifier">std</span><span class="special">::</span><span class="identifier">endl</span><span class="special">;</span>
<span class="special">}</span>
</pre>
<p>
        The output from other examples are shown appended to the full code listing.
      </p>
<p>
        The full code (and output) for these examples is at <a href="../../../../example/bessel_zeros_example_1.cpp" target="_top">Bessel
        zeros</a>, <a href="../../../../example/bessel_zeros_interator_example.cpp" target="_top">Bessel
        zeros iterator</a>, <a href="../../../../example/neumann_zeros_example_1.cpp" target="_top">Neumann
        zeros</a>, <a href="../../../../example/bessel_errors_example.cpp" target="_top">Bessel
        error messages</a>.
      </p>
<h4>
<a name="math_toolkit.bessel.bessel_root.h6"></a>
        <span class="phrase"><a name="math_toolkit.bessel.bessel_root.implementation"></a></span><a class="link" href="bessel_root.html#math_toolkit.bessel.bessel_root.implementation">Implementation</a>
      </h4>
<p>
        Various methods are used to compute initial estimates for <span class="emphasis"><em>j<sub>&#957;, m</sub></em></span>
        and <span class="emphasis"><em>y<sub>&#957;, m</sub></em></span> ; these are described in detail below.
      </p>
<p>
        After finding the initial estimate of a given root, its precision is subsequently
        refined to the desired level using Newton-Raphson iteration from Boost.Math's
        <a class="link" href="../roots_deriv.html" title="Root Finding With Derivatives: Newton-Raphson, Halley &amp; Schr&#246;der">root-finding with derivatives</a>
        utilities combined with the functions <a class="link" href="bessel_first.html" title="Bessel Functions of the First and Second Kinds">cyl_bessel_j</a>
        and <a class="link" href="bessel_first.html" title="Bessel Functions of the First and Second Kinds">cyl_neumann</a>.
      </p>
<p>
        Newton iteration requires both <span class="emphasis"><em>J<sub>&#957;</sub>(x)</em></span> or <span class="emphasis"><em>Y<sub>&#957;</sub>(x)</em></span>
        as well as its derivative. The derivatives of <span class="emphasis"><em>J<sub>&#957;</sub>(x)</em></span> and
        <span class="emphasis"><em>Y<sub>&#957;</sub>(x)</em></span> with respect to <span class="emphasis"><em>x</em></span> are given
        by M. Abramowitz and I. A. Stegun, Handbook of Mathematical Functions, NBS
        (1964). In particular,
      </p>
<div class="blockquote"><blockquote class="blockquote"><p>
          <span class="serif_italic">d/<sub>dx</sub> <span class="emphasis"><em>J<sub>&#957;</sub>(x)</em></span> = <span class="emphasis"><em>J<sub>&#957;-1</sub>(x)</em></span>
          - &#957; J<sub>&#957;</sub>(x) / x</span>
        </p></blockquote></div>
<div class="blockquote"><blockquote class="blockquote"><p>
          <span class="serif_italic">d/<sub>dx</sub> <span class="emphasis"><em>Y<sub>&#957;</sub>(x)</em></span> = <span class="emphasis"><em>Y<sub>&#957;-1</sub>(x)</em></span>
          - &#957; Y<sub>&#957;</sub>(x) / x</span>
        </p></blockquote></div>
<p>
        Enumeration of the rank of a root (in other words the index of a root) begins
        with one and counts up, in other words <span class="emphasis"><em>m,=1,2,3,&#8230;</em></span> The
        value of the first root is always greater than zero.
      </p>
<p>
        For certain special parameters, cylindrical Bessel functions and cylindrical
        Neumann functions have a root at the origin. For example, <span class="emphasis"><em>J<sub>&#957;</sub>(x)</em></span>
        has a root at the origin for every positive order <span class="emphasis"><em>&#957; &gt; 0</em></span>,
        and for every negative integer order <span class="emphasis"><em>&#957; = -n</em></span> with <span class="emphasis"><em>n
        &#8712; &#8469; <sup>+</sup></em></span> and <span class="emphasis"><em>n &#8800; 0</em></span>.
      </p>
<p>
        In addition, <span class="emphasis"><em>Y<sub>&#957;</sub>(x)</em></span> has a root at the origin for every
        negative half-integer order <span class="emphasis"><em>&#957; = -n/2</em></span>, with <span class="emphasis"><em>n
        &#8712; &#8469; <sup>+</sup></em></span> and and <span class="emphasis"><em>n &#8800; 0</em></span>.
      </p>
<p>
        For these special parameter values, the origin with a value of <span class="emphasis"><em>x
        = 0</em></span> is provided as the <span class="emphasis"><em>0<sup>th</sup></em></span> root generated
        by <code class="computeroutput"><span class="identifier">cyl_bessel_j_zero</span><span class="special">()</span></code>
        and <code class="computeroutput"><span class="identifier">cyl_neumann_zero</span><span class="special">()</span></code>.
      </p>
<p>
        When calculating initial estimates for the roots of Bessel functions, a distinction
        is made between positive order and negative order, and different methods
        are used for these. In addition, different algorithms are used for the first
        root <span class="emphasis"><em>m = 1</em></span> and for subsequent roots with higher rank
        <span class="emphasis"><em>m &#8805; 2</em></span>. Furthermore, estimates of the roots for Bessel
        functions with order above and below a cutoff at <span class="emphasis"><em>&#957; = 2.2</em></span>
        are calculated with different methods.
      </p>
<p>
        Calculations of the estimates of <span class="emphasis"><em>j<sub>&#957;,1</sub></em></span> and <span class="emphasis"><em>y<sub>&#957;,1</sub></em></span>
        with <span class="emphasis"><em>0 &#8804; &#957; &lt; 2.2</em></span> use empirically tabulated values. The
        coefficients for these have been generated by a computer algebra system.
      </p>
<p>
        Calculations of the estimates of <span class="emphasis"><em>j<sub>&#957;,1</sub></em></span> and <span class="emphasis"><em>y<sub>&#957;,1</sub></em></span>
        with <span class="emphasis"><em>&#957;&#8805; 2.2</em></span> use Eqs.9.5.14 and 9.5.15 in M. Abramowitz
        and I. A. Stegun, Handbook of Mathematical Functions, NBS (1964).
      </p>
<p>
        In particular,
      </p>
<div class="blockquote"><blockquote class="blockquote"><p>
          <span class="serif_italic">j<sub>&#957;,1</sub> &#8773; &#957; + 1.85575 &#957;<sup>&#8531;</sup> + 1.033150 &#957;<sup>-&#8531;</sup> - 0.00397 &#957;<sup>-1</sup> - 0.0908
          &#957;<sup>-5/3</sup> + 0.043 &#957;<sup>-7/3</sup> + &#8230;</span>
        </p></blockquote></div>
<p>
        and
      </p>
<div class="blockquote"><blockquote class="blockquote"><p>
          <span class="serif_italic">y<sub>&#957;,1</sub> &#8773; &#957; + 0.93157 &#957;<sup>&#8531;</sup> + 0.26035 &#957;<sup>-&#8531;</sup> + 0.01198 &#957;<sup>-1</sup> - 0.0060
          &#957;<sup>-5/3</sup> - 0.001 &#957;<sup>-7/3</sup> + &#8230;</span>
        </p></blockquote></div>
<p>
        Calculations of the estimates of <span class="emphasis"><em>j<sub>&#957;, m</sub></em></span> and <span class="emphasis"><em>y<sub>&#957;,
        m</sub></em></span> with rank <span class="emphasis"><em>m &gt; 2</em></span> and <span class="emphasis"><em>0 &#8804; &#957; &lt;
        2.2</em></span> use McMahon's approximation, as described in M. Abramowitz
        and I. A. Stegan, Section 9.5 and 9.5.12. In particular,
      </p>
<div class="blockquote"><blockquote class="blockquote"><p>
          <span class="emphasis"><em>j<sub>&#957;,m</sub>, y<sub>&#957;,m</sub> &#8773;</em></span>
        </p></blockquote></div>
<div class="blockquote"><blockquote class="blockquote"><div class="blockquote"><blockquote class="blockquote"><p>
            &#946; - (&#956;-1) / 8&#946;
          </p></blockquote></div></blockquote></div>
<div class="blockquote"><blockquote class="blockquote"><div class="blockquote"><blockquote class="blockquote"><p>
            <span class="emphasis"><em>- 4(&#956;-1)(7&#956; - 31) / 3(8&#946;)<sup>3</sup></em></span>
          </p></blockquote></div></blockquote></div>
<div class="blockquote"><blockquote class="blockquote"><div class="blockquote"><blockquote class="blockquote"><p>
            <span class="emphasis"><em>-32(&#956;-1)(83&#956;&#178; - 982&#956; + 3779) / 15(8&#946;)<sup>5</sup></em></span>
          </p></blockquote></div></blockquote></div>
<div class="blockquote"><blockquote class="blockquote"><div class="blockquote"><blockquote class="blockquote"><p>
            <span class="emphasis"><em>-64(&#956;-1)(6949&#956;<sup>3</sup> - 153855&#956;&#178; + 1585743&#956;- 6277237) / 105(8a)<sup>7</sup></em></span>
          </p></blockquote></div></blockquote></div>
<div class="blockquote"><blockquote class="blockquote"><div class="blockquote"><blockquote class="blockquote"><p>
            <span class="emphasis"><em>- &#8230;</em></span> &#8193; (5)
          </p></blockquote></div></blockquote></div>
<p>
        where <span class="emphasis"><em>&#956; = 4&#957;<sup>2</sup></em></span> and <span class="emphasis"><em>&#946; = (m + &#189;&#957; - &#188;)&#960;</em></span> for
        <span class="emphasis"><em>j<sub>&#957;,m</sub></em></span> and <span class="emphasis"><em>&#946; = (m + &#189;&#957; -&#190;)&#960; for <span class="emphasis"><em>y<sub>&#957;,m</sub></em></span></em></span>.
      </p>
<p>
        Calculations of the estimates of <span class="emphasis"><em>j<sub>&#957;, m</sub></em></span> and <span class="emphasis"><em>y<sub>&#957;,
        m</sub></em></span> with <span class="emphasis"><em>&#957; &#8805; 2.2</em></span> use one term in the asymptotic
        expansion given in Eq.9.5.22 and top line of Eq.9.5.26 combined with Eq.
        9.3.39, all in M. Abramowitz and I. A. Stegun, Handbook of Mathematical Functions,
        NBS (1964) explicit and easy-to-understand treatment for asymptotic expansion
        of zeros. The latter two equations are expressed for argument <span class="emphasis"><em>(x)</em></span>
        greater than one. (Olver also gives the series form of the equations in
        <a href="http://dlmf.nist.gov/10.21#vi" target="_top">&#167;10.21(vi) McMahon's Asymptotic
        Expansions for Large Zeros</a> - using slightly different variable names).
      </p>
<p>
        In summary,
      </p>
<div class="blockquote"><blockquote class="blockquote"><p>
          <span class="serif_italic">j<sub>&#957;, m</sub> &#8764; &#957;x(-&#950;) + f<sub>1</sub>(-&#950;/&#957;)</span>
        </p></blockquote></div>
<p>
        where <span class="emphasis"><em>-&#950; = &#957;<sup>-2/3</sup>a<sub>m</sub></em></span> and <span class="emphasis"><em>a<sub>m</sub></em></span> is the absolute
        value of the <span class="emphasis"><em>m<sup>th</sup></em></span> root of <span class="emphasis"><em>Ai(x)</em></span>
        on the negative real axis.
      </p>
<p>
        Here <span class="emphasis"><em>x = x(-&#950;)</em></span> is the inverse of the function
      </p>
<div class="blockquote"><blockquote class="blockquote"><p>
          <span class="serif_italic">&#8532;(-&#950;)<sup>3/2</sup> = &#8730;(x&#178; - 1) - cos&#8315;&#185;(1/x)</span>
        </p></blockquote></div>
<p>
        (7)
      </p>
<p>
        Furthermore,
      </p>
<div class="blockquote"><blockquote class="blockquote"><p>
          <span class="serif_italic">f<sub>1</sub>(-&#950;) = &#189;x(-&#950;) {h(-&#950;)}&#178; &#8901; b<sub>0</sub>(-&#950;)</span>
        </p></blockquote></div>
<p>
        where
      </p>
<div class="blockquote"><blockquote class="blockquote"><p>
          <span class="serif_italic">h(-&#950;) = {4(-&#950;) / (x&#178; - 1)}<sup>4</sup></span>
        </p></blockquote></div>
<p>
        and
      </p>
<div class="blockquote"><blockquote class="blockquote"><p>
          <span class="serif_italic">b<sub>0</sub>(-&#950;) = -5/(48&#950;&#178;) + 1/(-&#950;)<sup>&#189;</sup> &#8901; { 5/(24(x<sup>2</sup>-1)<sup>3/2</sup>) +
          1/(8(x<sup>2</sup>-1)<sup>&#189;)</sup>}</span>
        </p></blockquote></div>
<p>
        When solving for <span class="emphasis"><em>x(-&#950;)</em></span> in Eq. 7 above, the right-hand-side
        is expanded to order 2 in a Taylor series for large <span class="emphasis"><em>x</em></span>.
        This results in
      </p>
<div class="blockquote"><blockquote class="blockquote"><p>
          <span class="serif_italic">&#8532;(-&#950;)<sup>3/2</sup> &#8776; x + 1/2x - &#960;/2</span>
        </p></blockquote></div>
<p>
        The positive root of the resulting quadratic equation is used to find an
        initial estimate <span class="emphasis"><em>x(-&#950;)</em></span>. This initial estimate is subsequently
        refined with several steps of Newton-Raphson iteration in Eq. 7.
      </p>
<p>
        Estimates of the roots of cylindrical Bessel functions of negative order
        on the positive real axis are found using interlacing relations. For example,
        the <span class="emphasis"><em>m<sup>th</sup></em></span> root of the cylindrical Bessel function <span class="emphasis"><em>j<sub>-&#957;,m</sub></em></span>
        is bracketed by the <span class="emphasis"><em>m<sup>th</sup></em></span> root and the <span class="emphasis"><em>(m+1)<sup>th</sup></em></span>
        root of the Bessel function of corresponding positive integer order. In other
        words,
      </p>
<div class="blockquote"><blockquote class="blockquote"><p>
          <span class="serif_italic">j<sub>n&#957;, m</sub> &lt; j<sub>-&#957;, m</sub> &lt; j<sub>n&#957;, m+1</sub></span>
        </p></blockquote></div>
<p>
        where <span class="emphasis"><em>m &gt; 1</em></span> and <span class="emphasis"><em>n<sub>&#957;</sub></em></span> represents
        the integral floor of the absolute value of <span class="emphasis"><em>|-&#957;|</em></span>.
      </p>
<p>
        Similar bracketing relations are used to find estimates of the roots of Neumann
        functions of negative order, whereby a discontinuity at every negative half-integer
        order needs to be handled.
      </p>
<p>
        Bracketing relations do not hold for the first root of cylindrical Bessel
        functions and cylindrical Neumann functions with negative order. Therefore,
        iterative algorithms combined with root-finding via bisection are used to
        localize <span class="emphasis"><em>j<sub>-&#957;,1</sub></em></span> and <span class="emphasis"><em>y<sub>-&#957;,1</sub></em></span>.
      </p>
<h4>
<a name="math_toolkit.bessel.bessel_root.h7"></a>
        <span class="phrase"><a name="math_toolkit.bessel.bessel_root.testing"></a></span><a class="link" href="bessel_root.html#math_toolkit.bessel.bessel_root.testing">Testing</a>
      </h4>
<p>
        The precision of evaluation of zeros was tested at 50 decimal digits using
        <code class="computeroutput"><span class="identifier">cpp_dec_float_50</span></code> and found
        identical with spot values computed by <a href="http://www.wolframalpha.com/" target="_top">Wolfram
        Alpha</a>.
      </p>
</div>
<table xmlns:rev="http://www.cs.rpi.edu/~gregod/boost/tools/doc/revision" width="100%"><tr>
<td align="left"></td>
<td align="right"><div class="copyright-footer">Copyright &#169; 2006-2019 Nikhar
      Agrawal, Anton Bikineev, Paul A. Bristow, Marco Guazzone, Christopher Kormanyos,
      Hubert Holin, Bruno Lalande, John Maddock, Jeremy Murphy, Matthew Pulver, Johan
      R&#229;de, Gautam Sewani, Benjamin Sobotta, Nicholas Thompson, Thijs van den Berg,
      Daryle Walker and Xiaogang Zhang<p>
        Distributed under the Boost Software License, Version 1.0. (See accompanying
        file LICENSE_1_0.txt or copy at <a href="http://www.boost.org/LICENSE_1_0.txt" target="_top">http://www.boost.org/LICENSE_1_0.txt</a>)
      </p>
</div></td>
</tr></table>
<hr>
<div class="spirit-nav">
<a accesskey="p" href="bessel_first.html"><img src="../../../../../../doc/src/images/prev.png" alt="Prev"></a><a accesskey="u" href="../bessel.html"><img src="../../../../../../doc/src/images/up.png" alt="Up"></a><a accesskey="h" href="../../index.html"><img src="../../../../../../doc/src/images/home.png" alt="Home"></a><a accesskey="n" href="mbessel.html"><img src="../../../../../../doc/src/images/next.png" alt="Next"></a>
</div>
</body>
</html><|MERGE_RESOLUTION|>--- conflicted
+++ resolved
@@ -4,11 +4,7 @@
 <title>Finding Zeros of Bessel Functions of the First and Second Kinds</title>
 <link rel="stylesheet" href="../../math.css" type="text/css">
 <meta name="generator" content="DocBook XSL Stylesheets V1.79.1">
-<<<<<<< HEAD
-<link rel="home" href="../../index.html" title="Math Toolkit 2.11.0">
-=======
 <link rel="home" href="../../index.html" title="Math Toolkit 2.12.0">
->>>>>>> 9af885b5
 <link rel="up" href="../bessel.html" title="Bessel Functions">
 <link rel="prev" href="bessel_first.html" title="Bessel Functions of the First and Second Kinds">
 <link rel="next" href="mbessel.html" title="Modified Bessel Functions of the First and Second Kinds">
